--- conflicted
+++ resolved
@@ -1,32 +1,12 @@
-<<<<<<< HEAD
 #[cfg(not(test))]
 mod main_module {
     use graph::{cypher::Parser, graph::Graph, planner::Planner, value::Value};
     use redis_module::{
-        native_types::RedisType, redis_module, redisvalue::RedisValueKey, Context, NextArg,
-        RedisModuleTypeMethods, RedisResult, RedisString, RedisValue, Status,
-        REDISMODULE_TYPE_METHOD_VERSION,
+        Context, NextArg, REDISMODULE_TYPE_METHOD_VERSION, RedisError, RedisModuleTypeMethods,
+        RedisResult, RedisString, RedisValue, Status, native_types::RedisType, redis_module,
+        redisvalue::RedisValueKey,
     };
     use std::os::raw::c_void;
-=======
-use graph::{cypher::Parser, graph::Graph, planner::Planner, runtime::Value};
-use redis_module::{
-    Context, NextArg, REDISMODULE_TYPE_METHOD_VERSION, RedisError, RedisModuleTypeMethods,
-    RedisResult, RedisString, RedisValue, Status, native_types::RedisType, redis_module,
-    redisvalue::RedisValueKey,
-};
-use std::os::raw::c_void;
-
-static GRAPH_TYPE: RedisType = RedisType::new(
-    "graphdata",
-    0,
-    RedisModuleTypeMethods {
-        version: REDISMODULE_TYPE_METHOD_VERSION as u64,
-        rdb_load: None,
-        rdb_save: None,
-        aof_rewrite: None,
-        free: Some(my_free),
->>>>>>> 8bd91bdf
 
     static GRAPH_TYPE: RedisType = RedisType::new(
         "graphdata",
@@ -53,25 +33,18 @@
             copy: None,
             defrag: None,
 
-<<<<<<< HEAD
             copy2: None,
             free_effort2: None,
             mem_usage2: None,
             unlink2: None,
         },
     );
-=======
-#[unsafe(no_mangle)]
-unsafe extern "C" fn my_free(value: *mut c_void) {
-    unsafe {
-        drop(Box::from_raw(value.cast::<Graph>()));
-    }
-}
->>>>>>> 8bd91bdf
-
-    #[no_mangle]
+
+    #[unsafe(no_mangle)]
     unsafe extern "C" fn my_free(value: *mut c_void) {
-        drop(Box::from_raw(value.cast::<Graph>()));
+        unsafe {
+            drop(Box::from_raw(value.cast::<Graph>()));
+        }
     }
 
     fn raw_value_to_redis_value(g: &Graph, r: &Value) -> RedisValue {
@@ -172,226 +145,44 @@
         }
     }
 
-<<<<<<< HEAD
+    /// This function is used to delete a graph
+    ///
+    /// See: https://docs.falkordb.com/commands/graph.delete.html
+    ///
+    /// # Example
+    ///
+    /// ```sh
+    /// 127.0.0.1:6379> GRAPH.DELETE graph
+    /// OK
+    /// ```
     fn graph_delete(ctx: &Context, args: Vec<RedisString>) -> RedisResult {
+        if args.len() != 2 {
+            return Err(RedisError::WrongArity);
+        }
+
         let mut args = args.into_iter().skip(1);
         let key = args.next_arg()?;
-
         let key = ctx.open_key_writable(&key);
-
-        key.delete()
-    }
-
-    fn graph_query(ctx: &Context, args: Vec<RedisString>) -> RedisResult {
-        let mut args = args.into_iter().skip(1);
-        let key = args.next_arg()?;
-        let query = args.next_string()?;
-        let debug = args.next_u64().unwrap_or(0);
-=======
-/// This function is used to delete a graph
-///
-/// See: https://docs.falkordb.com/commands/graph.delete.html
-///
-/// # Example
-///
-/// ```sh
-/// 127.0.0.1:6379> GRAPH.DELETE graph
-/// OK
-/// ```
-fn graph_delete(ctx: &Context, args: Vec<RedisString>) -> RedisResult {
-    if args.len() != 2 {
-        return Err(RedisError::WrongArity);
-    }
-
-    let mut args = args.into_iter().skip(1);
-    let key = args.next_arg()?;
-    let key = ctx.open_key_writable(&key);
-    if key.get_value::<Graph>(&GRAPH_TYPE)?.is_some() {
-        key.delete()
-    } else {
-        Err(RedisError::Str("ERR Invalid graph operation on empty key"))
-    }
-}
-
-#[inline]
-fn query_mut(graph: &mut Graph, debug: u64, query: &str) -> Result<RedisValue, RedisError> {
-    let mut res = Vec::new();
-    graph
-        .query(
-            query,
-            &mut |g, r| {
-                res.push(raw_value_to_redis_value(g, &r));
-            },
-            debug > 0,
-        )
-        .map(|summary| {
-            vec![
-                vec![
-                    vec![
-                        RedisValue::Integer(1),
-                        RedisValue::SimpleString("a".to_string()),
-                    ]
-                    .into(),
-                ],
-                res,
-                vec![
-                    RedisValue::SimpleString(format!("Labels added: {}", summary.labels_added)),
-                    RedisValue::SimpleString(format!(
-                        "Nodes created: {}",
-                        summary.nodes_created
-                    )),
-                    RedisValue::SimpleString(format!(
-                        "Nodes deleted: {}",
-                        summary.nodes_deleted
-                    )),
-                    RedisValue::SimpleString(format!(
-                        "Properties set: {}",
-                        summary.properties_set
-                    )),
-                    RedisValue::SimpleString(format!(
-                        "Relationships created: {}",
-                        summary.relationships_created
-                    )),
-                ],
-            ]
-            .into()
-        })
-        .map_err(RedisError::String)
-}
-
-fn graph_query(ctx: &Context, args: Vec<RedisString>) -> RedisResult {
-    let mut args = args.into_iter().skip(1);
-    let key = args.next_arg()?;
-    let query = args.next_str()?;
-    let debug = args.next_u64().unwrap_or(0);
->>>>>>> 8bd91bdf
-
-        let key = ctx.open_key_writable(&key);
-
-<<<<<<< HEAD
-        let graph = if let Some(graph) = key.get_value::<Graph>(&GRAPH_TYPE)? {
-            graph
+        if key.get_value::<Graph>(&GRAPH_TYPE)?.is_some() {
+            key.delete()
         } else {
-            let value = Graph::new(16384, 16384);
-
-            key.set_value(&GRAPH_TYPE, value)?;
-            key.get_value::<Graph>(&GRAPH_TYPE)?.unwrap()
-        };
+            Err(RedisError::Str("ERR Invalid graph operation on empty key"))
+        }
+    }
+
+    #[inline]
+    fn query_mut(graph: &mut Graph, debug: u64, query: &str) -> Result<RedisValue, RedisError> {
         let mut res = Vec::new();
-        match graph.query(
-            query.as_str(),
-            &mut |g, r| {
-                res.push(raw_value_to_redis_value(g, &r));
-            },
-            debug > 0,
-        ) {
-            Ok(summary) => Ok(vec![
-                vec![vec![
-                    RedisValue::Integer(1),
-                    RedisValue::SimpleString("a".to_string()),
-                ]
-                .into()],
-                res,
-                vec![
-                    RedisValue::SimpleString(format!("Labels added: {}", summary.labels_added)),
-                    RedisValue::SimpleString(format!("Nodes created: {}", summary.nodes_created)),
-                    RedisValue::SimpleString(format!("Nodes deleted: {}", summary.nodes_deleted)),
-                    RedisValue::SimpleString(format!("Properties set: {}", summary.properties_set)),
-                    RedisValue::SimpleString(format!(
-                        "Relationships created: {}",
-                        summary.relationships_created
-                    )),
-                ],
-            ]
-            .into()),
-            Err(err) => {
-                ctx.reply_error_string(err.as_str());
-                Ok(RedisValue::NoReply)
-            }
-        }
-=======
-    if let Some(graph) = key.get_value::<Graph>(&GRAPH_TYPE)? {
-        query_mut(graph, debug, query)
-    } else {
-        let mut value = Graph::new(16384, 16384);
-        let res = query_mut(&mut value, debug, query);
-        key.set_value(&GRAPH_TYPE, value)?;
-        res
->>>>>>> 8bd91bdf
-    }
-
-<<<<<<< HEAD
-    fn graph_ro_query(ctx: &Context, args: Vec<RedisString>) -> RedisResult {
-        let mut args = args.into_iter().skip(1);
-        let key = args.next_arg()?;
-        let query = args.next_string()?;
-        let debug = args.next_u64().unwrap_or(0);
-=======
-fn graph_ro_query(ctx: &Context, args: Vec<RedisString>) -> RedisResult {
-    let mut args = args.into_iter().skip(1);
-    let key = args.next_arg()?;
-    let query = args.next_str()?;
-    let debug = args.next_u64().unwrap_or(0);
->>>>>>> 8bd91bdf
-
-        let key = ctx.open_key(&key);
-
-<<<<<<< HEAD
-        (key.get_value::<Graph>(&GRAPH_TYPE)?).map_or_else(
-            || Ok(RedisValue::Null),
-            |graph| {
-                let mut res = Vec::new();
-                match graph.ro_query(
-                    query.as_str(),
-                    &mut |g, r| {
-                        res.push(raw_value_to_redis_value(g, &r));
-                    },
-                    debug > 0,
-                ) {
-                    Ok(_) => Ok(vec![
-                        vec![vec![
-                            RedisValue::Integer(1),
-                            RedisValue::SimpleString("a".to_string()),
-                        ]
-                        .into()],
-                        res,
-                        vec![],
-                    ]
-                    .into()),
-                    Err(err) => {
-                        ctx.reply_error_string(err.as_str());
-                        Ok(RedisValue::NoReply)
-                    }
-                }
-            },
-        )
-    }
-
-    fn graph_parse(ctx: &Context, args: Vec<RedisString>) -> RedisResult {
-        let mut args = args.into_iter().skip(1);
-        let query = args.next_string()?;
-
-        let mut parser = Parser::new(&query);
-        match parser.parse() {
-            Ok(ir) => Ok(RedisValue::SimpleString(format!("{ir:?}"))),
-            Err(err) => {
-                ctx.reply_error_string(err.as_str());
-                Ok(RedisValue::NoReply)
-            }
-        }
-=======
-    (key.get_value::<Graph>(&GRAPH_TYPE)?).map_or_else(
-        || Ok(RedisValue::Null),
-        |graph| {
-            let mut res = Vec::new();
-            match graph.ro_query(
+        graph
+            .query(
                 query,
                 &mut |g, r| {
                     res.push(raw_value_to_redis_value(g, &r));
                 },
                 debug > 0,
-            ) {
-                Ok(_) => Ok(vec![
+            )
+            .map(|summary| {
+                vec![
                     vec![
                         vec![
                             RedisValue::Integer(1),
@@ -400,57 +191,110 @@
                         .into(),
                     ],
                     res,
-                    vec![],
+                    vec![
+                        RedisValue::SimpleString(format!("Labels added: {}", summary.labels_added)),
+                        RedisValue::SimpleString(format!(
+                            "Nodes created: {}",
+                            summary.nodes_created
+                        )),
+                        RedisValue::SimpleString(format!(
+                            "Nodes deleted: {}",
+                            summary.nodes_deleted
+                        )),
+                        RedisValue::SimpleString(format!(
+                            "Properties set: {}",
+                            summary.properties_set
+                        )),
+                        RedisValue::SimpleString(format!(
+                            "Relationships created: {}",
+                            summary.relationships_created
+                        )),
+                    ],
                 ]
-                .into()),
-                Err(err) => Err(RedisError::String(err)),
-            }
-        },
-    )
-}
-
-fn graph_parse(_ctx: &Context, args: Vec<RedisString>) -> RedisResult {
-    let mut args = args.into_iter().skip(1);
-    let query = args.next_str()?;
-
-    let mut parser = Parser::new(query);
-    match parser.parse() {
-        Ok(ir) => Ok(RedisValue::SimpleString(format!("{ir:?}"))),
-        Err(err) => Err(RedisError::String(err)),
->>>>>>> 8bd91bdf
-    }
-
-<<<<<<< HEAD
-    fn graph_plan(ctx: &Context, args: Vec<RedisString>) -> RedisResult {
-        let mut args = args.into_iter().skip(1);
-        let query = args.next_string()?;
-
-        let mut parser = Parser::new(&query);
+                .into()
+            })
+            .map_err(RedisError::String)
+    }
+
+    fn graph_query(ctx: &Context, args: Vec<RedisString>) -> RedisResult {
+        let mut args = args.into_iter().skip(1);
+        let key = args.next_arg()?;
+        let query = args.next_str()?;
+        let debug = args.next_u64().unwrap_or(0);
+
+        let key = ctx.open_key_writable(&key);
+
+        if let Some(graph) = key.get_value::<Graph>(&GRAPH_TYPE)? {
+            query_mut(graph, debug, query)
+        } else {
+            let mut value = Graph::new(16384, 16384);
+            let res = query_mut(&mut value, debug, query);
+            key.set_value(&GRAPH_TYPE, value)?;
+            res
+        }
+    }
+
+    fn graph_ro_query(ctx: &Context, args: Vec<RedisString>) -> RedisResult {
+        let mut args = args.into_iter().skip(1);
+        let key = args.next_arg()?;
+        let query = args.next_str()?;
+        let debug = args.next_u64().unwrap_or(0);
+
+        let key = ctx.open_key(&key);
+
+        (key.get_value::<Graph>(&GRAPH_TYPE)?).map_or_else(
+            || Ok(RedisValue::Null),
+            |graph| {
+                let mut res = Vec::new();
+                match graph.ro_query(
+                    query,
+                    &mut |g, r| {
+                        res.push(raw_value_to_redis_value(g, &r));
+                    },
+                    debug > 0,
+                ) {
+                    Ok(_) => Ok(vec![
+                        vec![
+                            vec![
+                                RedisValue::Integer(1),
+                                RedisValue::SimpleString("a".to_string()),
+                            ]
+                            .into(),
+                        ],
+                        res,
+                        vec![],
+                    ]
+                    .into()),
+                    Err(err) => Err(RedisError::String(err)),
+                }
+            },
+        )
+    }
+
+    fn graph_parse(_ctx: &Context, args: Vec<RedisString>) -> RedisResult {
+        let mut args = args.into_iter().skip(1);
+        let query = args.next_str()?;
+
+        let mut parser = Parser::new(query);
+        match parser.parse() {
+            Ok(ir) => Ok(RedisValue::SimpleString(format!("{ir:?}"))),
+            Err(err) => Err(RedisError::String(err)),
+        }
+    }
+
+    fn graph_plan(_ctx: &Context, args: Vec<RedisString>) -> RedisResult {
+        let mut args = args.into_iter().skip(1);
+        let query = args.next_str()?;
+
+        let mut parser = Parser::new(query);
         match parser.parse() {
             Ok(ir) => {
                 let mut planner = Planner::new();
                 let ir = planner.plan(ir, false);
                 Ok(RedisValue::SimpleString(format!("{ir:?}")))
             }
-            Err(err) => {
-                ctx.reply_error_string(err.as_str());
-                Ok(RedisValue::NoReply)
-            }
-        }
-=======
-fn graph_plan(_ctx: &Context, args: Vec<RedisString>) -> RedisResult {
-    let mut args = args.into_iter().skip(1);
-    let query = args.next_str()?;
-
-    let mut parser = Parser::new(query);
-    match parser.parse() {
-        Ok(ir) => {
-            let mut planner = Planner::new();
-            let ir = planner.plan(ir, false);
-            Ok(RedisValue::SimpleString(format!("{ir:?}")))
-        }
-        Err(err) => Err(RedisError::String(err)),
->>>>>>> 8bd91bdf
+            Err(err) => Err(RedisError::String(err)),
+        }
     }
 
     fn graph_init(_: &Context, _: &Vec<RedisString>) -> Status {
@@ -458,8 +302,8 @@
         Status::Ok
     }
 
-<<<<<<< HEAD
     //////////////////////////////////////////////////////
+
     redis_module! {
         name: "falkordb",
         version: 1,
@@ -467,26 +311,11 @@
         data_types: [GRAPH_TYPE],
         init: graph_init,
         commands: [
-            ["graph.delete", graph_delete, "write deny-oom", 1, 1, 1, ""],
-            ["graph.query", graph_query, "write deny-oom", 1, 1, 1, ""],
-            ["graph.ro_query", graph_ro_query, "readonly", 1, 1, 1, ""],
-            ["graph.parse", graph_parse, "readonly", 0, 0, 0, ""],
-            ["graph.plan", graph_plan, "readonly", 0, 0, 0, ""],
+            ["graph.DELETE", graph_delete, "write", 1, 1, 1, ""],
+            ["graph.QUERY", graph_query, "write deny-oom", 1, 1, 1, ""],
+            ["graph.RO_QUERY", graph_ro_query, "readonly", 1, 1, 1, ""],
+            ["graph.PARSE", graph_parse, "readonly", 0, 0, 0, ""],
+            ["graph.PLAN", graph_plan, "readonly", 0, 0, 0, ""],
         ],
     }
-=======
-redis_module! {
-    name: "falkordb",
-    version: 1,
-    allocator: (redis_module::alloc::RedisAlloc, redis_module::alloc::RedisAlloc),
-    data_types: [GRAPH_TYPE],
-    init: graph_init,
-    commands: [
-        ["graph.DELETE", graph_delete, "write", 1, 1, 1, ""],
-        ["graph.QUERY", graph_query, "write deny-oom", 1, 1, 1, ""],
-        ["graph.RO_QUERY", graph_ro_query, "readonly", 1, 1, 1, ""],
-        ["graph.PARSE", graph_parse, "readonly", 0, 0, 0, ""],
-        ["graph.PLAN", graph_plan, "readonly", 0, 0, 0, ""],
-    ],
->>>>>>> 8bd91bdf
 }