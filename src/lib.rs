--- conflicted
+++ resolved
@@ -1,14 +1,8 @@
 use graph::{cypher::Parser, graph::Graph, planner::Planner, runtime::Value};
 use redis_module::{
-<<<<<<< HEAD
     key::RedisKey, native_types::RedisType, redis_module, redisvalue::RedisValueKey, Context,
     KeysCursor, NextArg, RedisError, RedisModuleTypeMethods, RedisResult, RedisString, RedisValue,
     Status, REDISMODULE_TYPE_METHOD_VERSION,
-=======
-    native_types::RedisType, redis_module, redisvalue::RedisValueKey, Context, NextArg, RedisError,
-    RedisModuleTypeMethods, RedisResult, RedisString, RedisValue, Status,
-    REDISMODULE_TYPE_METHOD_VERSION,
->>>>>>> b8fde5d3
 };
 use std::os::raw::c_void;
 
@@ -344,19 +338,17 @@
     data_types: [GRAPH_TYPE],
     init: graph_init,
     commands: [
-<<<<<<< HEAD
         ["graph.delete", graph_delete, "write deny-oom", 1, 1, 1, ""],
         ["graph.query", graph_query, "write deny-oom", 1, 1, 1, ""],
         ["graph.ro_query", graph_ro_query, "readonly", 1, 1, 1, ""],
         ["graph.LIST", graph_list, "readonly", 0, 0, 0, ""],
         ["graph.parse", graph_parse, "readonly", 0, 0, 0, ""],
         ["graph.plan", graph_plan, "readonly", 0, 0, 0, ""],
-=======
         ["graph.DELETE", graph_delete, "write", 1, 1, 1, ""],
         ["graph.QUERY", graph_query, "write deny-oom", 1, 1, 1, ""],
         ["graph.RO_QUERY", graph_ro_query, "readonly", 1, 1, 1, ""],
+        ["graph.LIST", graph_list, "readonly", 0, 0, 0, ""],
         ["graph.PARSE", graph_parse, "readonly", 0, 0, 0, ""],
         ["graph.PLAN", graph_plan, "readonly", 0, 0, 0, ""],
->>>>>>> b8fde5d3
     ],
 }