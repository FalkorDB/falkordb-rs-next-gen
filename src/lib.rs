--- conflicted
+++ resolved
@@ -1,14 +1,8 @@
 use graph::{cypher::Parser, graph::Graph, planner::Planner, runtime::Value};
 use redis_module::{
-<<<<<<< HEAD
     key::RedisKey, native_types::RedisType, redis_module, redisvalue::RedisValueKey, Context,
     KeysCursor, NextArg, RedisError, RedisModuleTypeMethods, RedisResult, RedisString, RedisValue,
     Status, REDISMODULE_TYPE_METHOD_VERSION,
-=======
-    Context, NextArg, REDISMODULE_TYPE_METHOD_VERSION, RedisError, RedisModuleTypeMethods,
-    RedisResult, RedisString, RedisValue, Status, native_types::RedisType, redis_module,
-    redisvalue::RedisValueKey,
->>>>>>> 8bd91bdf
 };
 use std::os::raw::c_void;
 
@@ -271,7 +265,6 @@
     )
 }
 
-<<<<<<< HEAD
 /// TODO: change implemention once we have a better way to list graphs
 ///
 /// This function is used to list all the graphs
@@ -314,10 +307,7 @@
     Ok(RedisValue::Array(res))
 }
 
-fn graph_parse(ctx: &Context, args: Vec<RedisString>) -> RedisResult {
-=======
 fn graph_parse(_ctx: &Context, args: Vec<RedisString>) -> RedisResult {
->>>>>>> 8bd91bdf
     let mut args = args.into_iter().skip(1);
     let query = args.next_str()?;
 
