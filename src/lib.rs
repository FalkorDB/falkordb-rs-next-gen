--- conflicted
+++ resolved
@@ -1,15 +1,9 @@
 use graph::{cypher::Parser, graph::Graph, matrix::init, planner::Planner, runtime::Value};
 use redis_module::{
-<<<<<<< HEAD
     native_types::RedisType, redis_module, redisvalue::RedisValueKey, Context, NextArg, RedisError,
     RedisModuleTypeMethods, RedisModule_Alloc, RedisModule_Calloc, RedisModule_Free,
     RedisModule_Realloc, RedisResult, RedisString, RedisValue, Status,
     REDISMODULE_TYPE_METHOD_VERSION,
-=======
-    Context, NextArg, REDISMODULE_TYPE_METHOD_VERSION, RedisError, RedisModuleTypeMethods,
-    RedisResult, RedisString, RedisValue, Status, native_types::RedisType, redis_module,
-    redisvalue::RedisValueKey,
->>>>>>> 76b03a37
 };
 use std::os::raw::c_void;
 
@@ -182,8 +176,6 @@
     }
 }
 
-<<<<<<< HEAD
-=======
 #[inline]
 fn query_mut(
     graph: &mut Graph,
@@ -225,7 +217,6 @@
         .map_err(RedisError::String)
 }
 
->>>>>>> 76b03a37
 fn graph_query(
     ctx: &Context,
     args: Vec<RedisString>,
@@ -243,7 +234,6 @@
         let mut value = Graph::new(16384, 16384);
         let res = query_mut(&mut value, debug, query);
         key.set_value(&GRAPH_TYPE, value)?;
-<<<<<<< HEAD
         key.get_value::<Graph>(&GRAPH_TYPE)?.unwrap()
     };
     let mut res = Vec::new();
@@ -284,11 +274,6 @@
     }
 }
 
-=======
-        res
-    }
-}
-
 /// This function is used to execute a read only query on a graph
 ///
 /// See: https://docs.falkordb.com/commands/graph.ro_query.html
@@ -298,7 +283,6 @@
 /// ```sh
 /// GRAPH.RO_QUERY graph "MATCH (n) RETURN n"
 /// ```
->>>>>>> 76b03a37
 fn graph_ro_query(
     ctx: &Context,
     args: Vec<RedisString>,
@@ -341,12 +325,6 @@
     )
 }
 
-<<<<<<< HEAD
-fn graph_parse(
-    ctx: &Context,
-    args: Vec<RedisString>,
-) -> RedisResult {
-=======
 /// This function is used to list all the graphs
 /// in the database. It returns a list of graphs IDs
 /// that are currently stored in the database.
@@ -404,7 +382,6 @@
     _ctx: &Context,
     args: Vec<RedisString>,
 ) -> RedisResult {
->>>>>>> 76b03a37
     let mut args = args.into_iter().skip(1);
     let query = args.next_str()?;
 
@@ -416,11 +393,7 @@
 }
 
 fn graph_plan(
-<<<<<<< HEAD
-    ctx: &Context,
-=======
     _ctx: &Context,
->>>>>>> 76b03a37
     args: Vec<RedisString>,
 ) -> RedisResult {
     let mut args = args.into_iter().skip(1);
@@ -441,7 +414,6 @@
     _: &Context,
     _: &Vec<RedisString>,
 ) -> Status {
-<<<<<<< HEAD
     unsafe {
         init(
             RedisModule_Alloc,
@@ -450,9 +422,6 @@
             RedisModule_Free,
         );
     }
-=======
-    Graph::init();
->>>>>>> 76b03a37
     Status::Ok
 }
 
