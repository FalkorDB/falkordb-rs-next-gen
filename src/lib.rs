use graph::{cypher::Parser, graph::Graph, planner::Planner, runtime::Value};
use redis_module::{
<<<<<<< HEAD
    Context, NextArg, REDISMODULE_TYPE_METHOD_VERSION, RedisModuleTypeMethods, RedisResult,
    RedisString, RedisValue, Status, native_types::RedisType, redis_module,
    redisvalue::RedisValueKey,
=======
    native_types::RedisType, redis_module, redisvalue::RedisValueKey, Context, NextArg, RedisError,
    RedisModuleTypeMethods, RedisResult, RedisString, RedisValue, Status,
    REDISMODULE_TYPE_METHOD_VERSION,
>>>>>>> b8fde5d3
};
use std::os::raw::c_void;

static GRAPH_TYPE: RedisType = RedisType::new(
    "graphdata",
    0,
    RedisModuleTypeMethods {
        version: REDISMODULE_TYPE_METHOD_VERSION as u64,
        rdb_load: None,
        rdb_save: None,
        aof_rewrite: None,
        free: Some(my_free),

        // Currently unused by Redis
        mem_usage: None,
        digest: None,

        // Aux data
        aux_load: None,
        aux_save: None,
        aux_save2: None,
        aux_save_triggers: 0,

        free_effort: None,
        unlink: None,
        copy: None,
        defrag: None,

        copy2: None,
        free_effort2: None,
        mem_usage2: None,
        unlink2: None,
    },
);

#[unsafe(no_mangle)]
unsafe extern "C" fn my_free(value: *mut c_void) {
    unsafe {
        drop(Box::from_raw(value.cast::<Graph>()));
    }
}

fn raw_value_to_redis_value(g: &Graph, r: &Value) -> RedisValue {
    match r {
        Value::List(values) => RedisValue::Array(
            values
                .iter()
                .map(|v| inner_raw_value_to_redis_value(g, v))
                .collect(),
        ),
        _ => todo!(),
    }
}

fn inner_raw_value_to_redis_value(g: &Graph, r: &Value) -> RedisValue {
    match r {
        Value::Null => RedisValue::Array(vec![RedisValue::Integer(1), RedisValue::Null]),
        Value::Bool(x) => RedisValue::Array(vec![
            RedisValue::Integer(4),
            RedisValue::SimpleString((if *x { "true" } else { "false" }).to_string()),
        ]),
        Value::Int(x) => RedisValue::Array(vec![RedisValue::Integer(3), RedisValue::Integer(*x)]),
        Value::Float(x) => RedisValue::Array(vec![RedisValue::Integer(5), RedisValue::Float(*x)]),
        Value::String(x) => RedisValue::Array(vec![
            RedisValue::Integer(2),
            RedisValue::SimpleString(x.to_string()),
        ]),
        Value::List(values) => RedisValue::Array(vec![
            RedisValue::Integer(6),
            RedisValue::Array(
                values
                    .iter()
                    .map(|v| inner_raw_value_to_redis_value(g, v))
                    .collect(),
            ),
        ]),
        Value::Map(map) => RedisValue::Array(vec![
            RedisValue::Integer(10),
            RedisValue::OrderedMap(
                map.iter()
                    .map(|(key, value)| {
                        (
                            RedisValueKey::String(key.to_string()),
                            inner_raw_value_to_redis_value(g, value),
                        )
                    })
                    .collect(),
            ),
        ]),
        Value::Node(id) => {
            let mut props = Vec::new();
            for (key, value) in g.get_node_properties(*id) {
                let mut prop = Vec::new();
                prop.push(RedisValue::Integer(*key as _));
                if let RedisValue::Array(mut v) = inner_raw_value_to_redis_value(g, value) {
                    prop.append(&mut v);
                }
                props.push(RedisValue::Array(prop));
            }
            RedisValue::Array(vec![
                RedisValue::Integer(8),
                RedisValue::Array(vec![
                    RedisValue::Integer(*id as _),
                    RedisValue::Array(
                        g.get_node_label_ids(*id)
                            .map(|l| RedisValue::Integer(l as _))
                            .collect(),
                    ),
                    RedisValue::Array(props),
                ]),
            ])
        }
        Value::Relationship(id, from, to) => {
            let mut props = Vec::new();
            for (key, value) in g.get_relationship_properties(*id) {
                let mut prop = Vec::new();
                prop.push(RedisValue::Integer(*key as _));
                if let RedisValue::Array(mut v) = inner_raw_value_to_redis_value(g, value) {
                    prop.append(&mut v);
                }
                props.push(RedisValue::Array(prop));
            }
            RedisValue::Array(vec![
                RedisValue::Integer(7),
                RedisValue::Array(vec![
                    RedisValue::Integer(*id as _),
                    RedisValue::Integer(g.get_relationship_type_id(*id) as _),
                    RedisValue::Integer(*from as _),
                    RedisValue::Integer(*to as _),
                    RedisValue::Array(props),
                ]),
            ])
        }
    }
}

/// This function is used to delete a graph
///
/// See: https://docs.falkordb.com/commands/graph.delete.html
///
/// # Example
///
/// ```sh
/// 127.0.0.1:6379> GRAPH.DELETE graph
/// OK
/// ```
fn graph_delete(ctx: &Context, args: Vec<RedisString>) -> RedisResult {
    if args.len() != 2 {
        return Err(RedisError::WrongArity);
    }

    let mut args = args.into_iter().skip(1);
    let key = args.next_arg()?;
    let key = ctx.open_key_writable(&key);
    if key.get_value::<Graph>(&GRAPH_TYPE)?.is_some() {
        key.delete()
    } else {
        Err(RedisError::Str("ERR Invalid graph operation on empty key"))
    }
}

fn graph_query(ctx: &Context, args: Vec<RedisString>) -> RedisResult {
    let mut args = args.into_iter().skip(1);
    let key = args.next_arg()?;
    let query = args.next_string()?;
    let debug = args.next_u64().unwrap_or(0);

    let key = ctx.open_key_writable(&key);

    let graph = if let Some(graph) = key.get_value::<Graph>(&GRAPH_TYPE)? {
        graph
    } else {
        let value = Graph::new(16384, 16384);

        key.set_value(&GRAPH_TYPE, value)?;
        key.get_value::<Graph>(&GRAPH_TYPE)?.unwrap()
    };
    let mut res = Vec::new();
    match graph.query(
        query.as_str(),
        &mut |g, r| {
            res.push(raw_value_to_redis_value(g, &r));
        },
        debug > 0,
    ) {
        Ok(summary) => Ok(vec![
            vec![
                vec![
                    RedisValue::Integer(1),
                    RedisValue::SimpleString("a".to_string()),
                ]
                .into(),
            ],
            res,
            vec![
                RedisValue::SimpleString(format!("Labels added: {}", summary.labels_added)),
                RedisValue::SimpleString(format!("Nodes created: {}", summary.nodes_created)),
                RedisValue::SimpleString(format!("Nodes deleted: {}", summary.nodes_deleted)),
                RedisValue::SimpleString(format!("Properties set: {}", summary.properties_set)),
                RedisValue::SimpleString(format!(
                    "Relationships created: {}",
                    summary.relationships_created
                )),
            ],
        ]
        .into()),
        Err(err) => {
            ctx.reply_error_string(err.as_str());
            Ok(RedisValue::NoReply)
        }
    }
}

fn graph_ro_query(ctx: &Context, args: Vec<RedisString>) -> RedisResult {
    let mut args = args.into_iter().skip(1);
    let key = args.next_arg()?;
    let query = args.next_string()?;
    let debug = args.next_u64().unwrap_or(0);

    let key = ctx.open_key(&key);

    (key.get_value::<Graph>(&GRAPH_TYPE)?).map_or_else(
        || Ok(RedisValue::Null),
        |graph| {
            let mut res = Vec::new();
            match graph.ro_query(
                query.as_str(),
                &mut |g, r| {
                    res.push(raw_value_to_redis_value(g, &r));
                },
                debug > 0,
            ) {
                Ok(_) => Ok(vec![
                    vec![
                        vec![
                            RedisValue::Integer(1),
                            RedisValue::SimpleString("a".to_string()),
                        ]
                        .into(),
                    ],
                    res,
                    vec![],
                ]
                .into()),
                Err(err) => {
                    ctx.reply_error_string(err.as_str());
                    Ok(RedisValue::NoReply)
                }
            }
        },
    )
}

fn graph_parse(ctx: &Context, args: Vec<RedisString>) -> RedisResult {
    let mut args = args.into_iter().skip(1);
    let query = args.next_string()?;

    let mut parser = Parser::new(&query);
    match parser.parse() {
        Ok(ir) => Ok(RedisValue::SimpleString(format!("{ir:?}"))),
        Err(err) => {
            ctx.reply_error_string(err.as_str());
            Ok(RedisValue::NoReply)
        }
    }
}

fn graph_plan(ctx: &Context, args: Vec<RedisString>) -> RedisResult {
    let mut args = args.into_iter().skip(1);
    let query = args.next_string()?;

    let mut parser = Parser::new(&query);
    match parser.parse() {
        Ok(ir) => {
            let mut planner = Planner::new();
            let ir = planner.plan(ir, false);
            Ok(RedisValue::SimpleString(format!("{ir:?}")))
        }
        Err(err) => {
            ctx.reply_error_string(err.as_str());
            Ok(RedisValue::NoReply)
        }
    }
}

fn graph_init(_: &Context, _: &Vec<RedisString>) -> Status {
    Graph::init();
    Status::Ok
}

//////////////////////////////////////////////////////

redis_module! {
    name: "falkordb",
    version: 1,
    allocator: (redis_module::alloc::RedisAlloc, redis_module::alloc::RedisAlloc),
    data_types: [GRAPH_TYPE],
    init: graph_init,
    commands: [
        ["graph.DELETE", graph_delete, "write", 1, 1, 1, ""],
        ["graph.QUERY", graph_query, "write deny-oom", 1, 1, 1, ""],
        ["graph.RO_QUERY", graph_ro_query, "readonly", 1, 1, 1, ""],
        ["graph.PARSE", graph_parse, "readonly", 0, 0, 0, ""],
        ["graph.PLAN", graph_plan, "readonly", 0, 0, 0, ""],
    ],
}<|MERGE_RESOLUTION|>--- conflicted
+++ resolved
@@ -1,14 +1,8 @@
 use graph::{cypher::Parser, graph::Graph, planner::Planner, runtime::Value};
 use redis_module::{
-<<<<<<< HEAD
-    Context, NextArg, REDISMODULE_TYPE_METHOD_VERSION, RedisModuleTypeMethods, RedisResult,
-    RedisString, RedisValue, Status, native_types::RedisType, redis_module,
+    Context, NextArg, RedisError, REDISMODULE_TYPE_METHOD_VERSION, RedisModuleTypeMethods, 
+    RedisResult, RedisString, RedisValue, Status, native_types::RedisType, redis_module,
     redisvalue::RedisValueKey,
-=======
-    native_types::RedisType, redis_module, redisvalue::RedisValueKey, Context, NextArg, RedisError,
-    RedisModuleTypeMethods, RedisResult, RedisString, RedisValue, Status,
-    REDISMODULE_TYPE_METHOD_VERSION,
->>>>>>> b8fde5d3
 };
 use std::os::raw::c_void;
 
@@ -28,7 +22,7 @@
 
         // Aux data
         aux_load: None,
-        aux_save: None,
+        aux_save: None,RedisError
         aux_save2: None,
         aux_save_triggers: 0,
 
