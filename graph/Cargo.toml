--- conflicted
+++ resolved
@@ -14,8 +14,5 @@
 roaring = "0.10.12"
 regex = "1.11.1"
 falkordb-macro = { path = "../falkordb-macro" }
-<<<<<<< HEAD
 orx-tree = "1.5.0"
-=======
-rand = "0.9.1"
->>>>>>> 2916308e
+rand = "0.9.1"