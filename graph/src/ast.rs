use std::{collections::HashSet, fmt::Display, rc::Rc};

use orx_tree::{DynNode, DynTree, NodeRef};

use crate::functions::{FnType, get_functions};

#[derive(Clone, Debug)]
pub enum ExprIR {
    Null,
    Bool(bool),
    Integer(i64),
    Float(f64),
    String(Rc<String>),
    Var(Rc<String>),
    Parameter(String),
    List,
    Length,
    GetElement,
    GetElements,
    IsNull,
    IsNode,
    IsRelationship,
    Or,
    Xor,
    And,
    Not,
    Negate,
    Eq,
    Neq,
    Lt,
    Gt,
    Le,
    Ge,
    In,
    Add,
    Sub,
    Mul,
    Div,
    Pow,
    Modulo,
    FuncInvocation(String, FnType),
    Map,
<<<<<<< HEAD
    Set(String),
    Quantifier(QuantifierType, String),
    ListComprehension(String, bool, bool), // var, has where, has expression
=======
>>>>>>> 0513b06b
}

impl Display for ExprIR {
    fn fmt(
        &self,
        f: &mut std::fmt::Formatter<'_>,
    ) -> std::fmt::Result {
        match self {
            Self::Null => write!(f, "null"),
            Self::Bool(b) => write!(f, "{b}"),
            Self::Integer(i) => write!(f, "{i}"),
            Self::Float(fl) => write!(f, "{fl}"),
            Self::String(s) => write!(f, "{s}"),
            Self::Var(id) => write!(f, "{id}"),
            Self::Parameter(p) => write!(f, "@{p}"),
            Self::List => write!(f, "[]"),
            Self::Length => write!(f, "length()"),
            Self::GetElement => write!(f, "get_element()"),
            Self::GetElements => write!(f, "get_elements()"),
            Self::IsNull => write!(f, "is_null()"),
            Self::IsNode => write!(f, "is_node()"),
            Self::IsRelationship => write!(f, "is_relationship()"),
            Self::Or => write!(f, "or()"),
            Self::Xor => write!(f, "xor()"),
            Self::And => write!(f, "and()"),
            Self::Not => write!(f, "not()"),
            Self::Negate => write!(f, "-negate()"),
            Self::Eq => write!(f, "="),
            Self::Neq => write!(f, "<>"),
            Self::Lt => write!(f, "<"),
            Self::Gt => write!(f, ">"),
            Self::Le => write!(f, "<="),
            Self::Ge => write!(f, ">="),
            Self::In => write!(f, "in()"),
            Self::Add => write!(f, "+"),
            Self::Sub => write!(f, "-"),
            Self::Mul => write!(f, "*"),
            Self::Div => write!(f, "/"),
            Self::Pow => write!(f, "^"),
            Self::Modulo => write!(f, "%"),
            Self::FuncInvocation(name, _) => write!(f, "{name}()"),
            Self::Map => write!(f, "{{}}"),
<<<<<<< HEAD
            Self::Set(id) => write!(f, "set({id})"),
            Self::Quantifier(quantifier_type, var_name) => {
                write!(f, "{quantifier_type} {var_name}")
            }
            Self::ListComprehension(var, _has_where, _has_expr) => {
                write!(f, "list comp({var})")
            }
        }
    }
}

#[derive(Clone, Debug)]
pub enum QuantifierType {
    All,
    Any,
    None,
    Single,
}

impl Display for QuantifierType {
    fn fmt(
        &self,
        f: &mut std::fmt::Formatter<'_>,
    ) -> std::fmt::Result {
        match self {
            Self::All => write!(f, "all"),
            Self::Any => write!(f, "any"),
            Self::None => write!(f, "none"),
            Self::Single => write!(f, "single"),
=======
>>>>>>> 0513b06b
        }
    }
}

pub trait Validate {
    fn validate(
        self,
        env: &mut HashSet<Rc<String>>,
    ) -> Result<(), String>;
}

impl Validate for DynNode<'_, ExprIR> {
    fn validate(
        self,
        env: &mut HashSet<Rc<String>>,
    ) -> Result<(), String> {
        match self.data() {
            ExprIR::Null
            | ExprIR::Bool(_)
            | ExprIR::Integer(_)
            | ExprIR::Float(_)
            | ExprIR::String(_)
            | ExprIR::Parameter(_) => {
                debug_assert_eq!(self.num_children(), 0);
                Ok(())
            }
            ExprIR::Var(id) => {
                debug_assert_eq!(self.num_children(), 0);
                if env.contains(id) {
                    Ok(())
                } else {
                    Err(format!("'{id}' not defined"))
                }
            }
            ExprIR::And | ExprIR::Or | ExprIR::Xor => {
                debug_assert!(self.num_children() >= 2);
                for expr in self.children() {
                    if let _e @ (ExprIR::Integer(_)
                    | ExprIR::Float(_)
                    | ExprIR::String(_)
                    | ExprIR::List
                    | ExprIR::Map) = expr.data()
                    {
                        return Err("Type mismatch: expected bool".to_string());
                    }
                    expr.validate(env)?;
                }
                Ok(())
            }
            ExprIR::List
            | ExprIR::Eq
            | ExprIR::Neq
            | ExprIR::Lt
            | ExprIR::Gt
            | ExprIR::Le
            | ExprIR::Ge
            | ExprIR::Add
            | ExprIR::Sub
            | ExprIR::Mul
            | ExprIR::Div
            | ExprIR::Pow
            | ExprIR::Modulo
            | ExprIR::GetElement => {
                for expr in self.children() {
                    expr.validate(env)?;
                }
                Ok(())
            }
            ExprIR::FuncInvocation(name, fn_type) => {
                get_functions().validate(name, fn_type, self.num_children())?;
                for expr in self.children() {
                    expr.validate(env)?;
                }
                Ok(())
            }
            ExprIR::Map => {
                for expr in self.children() {
                    debug_assert!(matches!(expr.data(), ExprIR::Var(_)));
                    debug_assert_eq!(expr.num_children(), 1);
                    expr.child(0).validate(env)?;
                }
                Ok(())
            }
            ExprIR::In => {
                debug_assert_eq!(self.num_children(), 2);
                for expr in self.children() {
                    expr.validate(env)?;
                }
                Ok(())
            }
            ExprIR::Not
            | ExprIR::IsNull
            | ExprIR::Negate
            | ExprIR::Length
            | ExprIR::IsNode
            | ExprIR::IsRelationship => {
                debug_assert_eq!(self.num_children(), 1);
                self.child(0).validate(env)
            }
            ExprIR::GetElements => {
                debug_assert_eq!(self.num_children(), 3);
                for expr in self.children() {
                    expr.validate(env)?;
                }
                Ok(())
            }
<<<<<<< HEAD
            ExprIR::Set(x) => {
                debug_assert_eq!(self.num_children(), 1);
                self.child(0).validate(env)?;
                env.insert(x.to_string());
                Ok(())
            }
            ExprIR::Quantifier(_quantifier_type, var_name) => {
                debug_assert_eq!(self.num_children(), 2);
                self.child(0).validate(env)?;
                env.insert(var_name.to_string());
                self.child(1).validate(env)?;
                env.remove(var_name);
                Ok(())
            }
            ExprIR::ListComprehension(var, _has_where, _has_expr) => {
                debug_assert!(0 < self.num_children() && self.num_children() <= 3);
                self.child(0).validate(env)?;
                env.insert(var.to_string());
                for expr in self.children().skip(1) {
                    expr.validate(env)?;
                }
                env.remove(var);
                Ok(())
            }
=======
>>>>>>> 0513b06b
        }
    }
}

pub trait SupportAggregation {
    fn is_aggregation(&self) -> bool;
}

impl SupportAggregation for DynNode<'_, ExprIR> {
    fn is_aggregation(&self) -> bool {
        match self.data() {
            ExprIR::FuncInvocation(_, FnType::Aggregation) => true,
            _ => false,
        }
    }
}

#[derive(Debug, Clone)]
pub enum Alias {
    String(Rc<String>),
    Anon(i32),
}

impl Alias {
    pub fn to_string(&self) -> Rc<String> {
        match self {
            Alias::String(s) => s.clone(),
            Alias::Anon(i) => Rc::new(format!("${i}")),
        }
    }
}

#[derive(Clone, Debug)]
pub struct NodePattern {
    pub alias: Alias,
    pub labels: Vec<Rc<String>>,
    pub attrs: DynTree<ExprIR>,
}

impl Display for NodePattern {
    fn fmt(
        &self,
        f: &mut std::fmt::Formatter<'_>,
    ) -> std::fmt::Result {
        if self.labels.is_empty() {
            return write!(f, "({})", self.alias.to_string());
        }
        write!(
            f,
            "({}:{})",
            self.alias.to_string(),
            self.labels
                .iter()
                .map(|label| label.as_str())
                .collect::<Vec<_>>()
                .join(":")
        )
    }
}

impl NodePattern {
    #[must_use]
    pub const fn new(
        alias: Alias,
        labels: Vec<Rc<String>>,
        attrs: DynTree<ExprIR>,
    ) -> Self {
        Self {
            alias,
            labels,
            attrs,
        }
    }
}

#[derive(Clone, Debug)]
pub struct RelationshipPattern {
    pub alias: Alias,
    pub types: Vec<Rc<String>>,
    pub attrs: DynTree<ExprIR>,
    pub from: Alias,
    pub to: Alias,
    pub bidirectional: bool,
}

impl Display for RelationshipPattern {
    fn fmt(
        &self,
        f: &mut std::fmt::Formatter<'_>,
    ) -> std::fmt::Result {
        let direction = if self.bidirectional { "" } else { ">" };
        if self.types.is_empty() {
            return write!(
                f,
                "({})-[{}]-{}({})",
                self.from.to_string(),
                self.alias.to_string(),
                direction,
                self.to.to_string()
            );
        }
        write!(
            f,
            "({})-[{}:{}]-{}({})",
            self.from.to_string(),
            self.alias.to_string(),
            self.types
                .iter()
                .map(|label| label.as_str())
                .collect::<Vec<_>>()
                .join("|"),
            direction,
            self.to.to_string()
        )
    }
}

impl RelationshipPattern {
    #[must_use]
    pub const fn new(
        alias: Alias,
        types: Vec<Rc<String>>,
        attrs: DynTree<ExprIR>,
        from: Alias,
        to: Alias,
        bidirectional: bool,
    ) -> Self {
        Self {
            alias,
            types,
            attrs,
            from,
            to,
            bidirectional,
        }
    }
}

#[derive(Clone, Debug)]
pub struct PathPattern {
    pub vars: Vec<Alias>,
    pub name: Rc<String>,
}

impl PathPattern {
    #[must_use]
    pub const fn new(
        vars: Vec<Alias>,
        name: Rc<String>,
    ) -> Self {
        Self { vars, name }
    }
}

#[derive(Clone, Debug)]
pub struct Pattern {
    pub nodes: Vec<NodePattern>,
    pub relationships: Vec<RelationshipPattern>,
    pub paths: Vec<PathPattern>,
}

impl Display for Pattern {
    fn fmt(
        &self,
        f: &mut std::fmt::Formatter<'_>,
    ) -> std::fmt::Result {
        for node in &self.nodes {
            write!(f, "{node}, ")?;
        }
        for relationship in &self.relationships {
            write!(f, "{relationship}, ")?;
        }
        for path in &self.paths {
            write!(f, "{path:?}, ")?;
        }
        Ok(())
    }
}

impl Pattern {
    #[must_use]
    pub const fn new(
        nodes: Vec<NodePattern>,
        relationships: Vec<RelationshipPattern>,
        paths: Vec<PathPattern>,
    ) -> Self {
        Self {
            nodes,
            relationships,
            paths,
        }
    }
}

#[derive(Debug)]
pub enum QueryIR {
    Call(Rc<String>, Vec<DynTree<ExprIR>>),
    Match(Pattern, bool),
    Unwind(DynTree<ExprIR>, Rc<String>),
    Merge(Pattern),
    Where(DynTree<ExprIR>),
    Create(Pattern),
    Delete(Vec<DynTree<ExprIR>>),
    With(Vec<(Rc<String>, DynTree<ExprIR>)>, bool),
    Return(Vec<(Rc<String>, DynTree<ExprIR>)>, bool),
    Query(Vec<QueryIR>, bool),
}

impl Display for QueryIR {
    fn fmt(
        &self,
        f: &mut std::fmt::Formatter<'_>,
    ) -> std::fmt::Result {
        match self {
            Self::Call(name, args) => {
                writeln!(f, "{name}():")?;
                for arg in args {
                    write!(f, "{arg}")?;
                }
                Ok(())
            }
            Self::Match(p, _) => writeln!(f, "MATCH {p}"),
            Self::Unwind(l, v) => {
                writeln!(f, "UNWIND {v}:")?;
                write!(f, "{l}")
            }
            Self::Merge(p) => writeln!(f, "MERGE {p}"),
            Self::Where(expr) => {
                writeln!(f, "WHERE:")?;
                write!(f, "{expr}")
            }
            Self::Create(p) => write!(f, "CREATE {p}"),
            Self::Delete(exprs) => {
                writeln!(f, "DELETE:")?;
                for expr in exprs {
                    write!(f, "{expr}")?;
                }
                Ok(())
            }
            Self::With(exprs, _) => {
                writeln!(f, "WITH:")?;
                for (name, _) in exprs {
                    write!(f, "{name}")?;
                }
                Ok(())
            }
            Self::Return(exprs, _) => {
                writeln!(f, "RETURN:")?;
                for (name, _) in exprs {
                    write!(f, "{name}")?;
                }
                Ok(())
            }
            Self::Query(qs, _) => {
                for q in qs {
                    write!(f, "{q}")?;
                }
                Ok(())
            }
        }
    }
}

impl QueryIR {
    pub fn validate(&mut self) -> Result<(), String> {
        let mut env = HashSet::new();
        self.inner_validate(std::iter::empty(), &mut env)
    }

    #[allow(clippy::too_many_lines)]
    fn inner_validate<'a, T>(
        &mut self,
        mut iter: T,
        env: &mut HashSet<Rc<String>>,
    ) -> Result<(), String>
    where
        T: Iterator<Item = &'a mut Self>,
    {
        match self {
            Self::Call(_, args) => {
                for arg in args {
                    arg.root().validate(env)?;
                }
                Ok(())
            }
            Self::Match(p, _) => {
                for node in &p.nodes {
                    if env.contains(&node.alias.to_string()) {
                        return Err(format!(
                            "Duplicate alias {}",
                            node.alias.to_string().as_str()
                        ));
                    }
                    node.attrs.root().validate(env)?;
                    env.insert(node.alias.to_string());
                }
                for relationship in &p.relationships {
                    if env.contains(&relationship.alias.to_string()) {
                        return Err(format!(
                            "Duplicate alias {}",
                            relationship.alias.to_string().as_str()
                        ));
                    }
                    relationship.attrs.root().validate(env)?;
                    env.insert(relationship.alias.to_string());
                }
                let first = iter.next().unwrap();
                first.inner_validate(iter, env)
            }
            Self::Unwind(l, v) => {
                l.root().validate(env)?;
                if env.contains(v) {
                    return Err(format!("Duplicate alias {v}"));
                }
                env.insert(v.clone());
                let first = iter.next().unwrap();
                first.inner_validate(iter, env)
            }
            Self::Merge(p) => {
                let mut remove = Vec::new();
                for (i, node) in p.nodes.iter().enumerate() {
                    if env.contains(&node.alias.to_string()) {
                        if p.relationships.is_empty() {
                            return Err(format!(
                                "The bound variable {} can't be redeclared in a create clause",
                                node.alias.to_string().as_str()
                            ));
                        }
                        remove.push(i);
                    }
                    node.attrs.root().validate(env)?;
                }
                remove.reverse();
                for i in remove {
                    p.nodes.remove(i);
                }
                for node in &p.nodes {
                    env.insert(node.alias.to_string());
                }
                for relationship in &p.relationships {
                    relationship.attrs.root().validate(env)?;
                    env.insert(relationship.alias.to_string());
                }
                let first = iter.next().unwrap();
                first.inner_validate(iter, env)
            }
            Self::Where(expr) => expr.root().validate(env),
            Self::Create(p) => {
                for path in &p.paths {
                    if env.contains(&path.name) {
                        return Err(format!(
                            "The bound variable {} can't be redeclared in a create clause",
                            path.name
                        ));
                    }
                    env.insert(path.name.clone());
                }
                let mut remove = Vec::new();
                for (i, node) in p.nodes.iter().enumerate() {
                    if env.contains(&node.alias.to_string()) {
                        if p.relationships.is_empty() {
                            return Err(format!(
                                "The bound variable {} can't be redeclared in a create clause",
                                node.alias.to_string().as_str()
                            ));
                        }
                        remove.push(i);
                    }
                    node.attrs.root().validate(env)?;
                }
                remove.reverse();
                for i in remove {
                    p.nodes.remove(i);
                }
                for node in &p.nodes {
                    env.insert(node.alias.to_string());
                }
                for relationship in &p.relationships {
                    if env.contains(&relationship.alias.to_string()) {
                        return Err(format!(
                            "The bound variable '{}' can't be redeclared in a CREATE clause",
                            relationship.alias.to_string().as_str()
                        ));
                    }
                    if relationship.types.len() != 1 {
                        return Err(String::from(
                            "Exactly one relationship type must be specified for each relation in a CREATE pattern.",
                        ));
                    }
                    relationship.attrs.root().validate(env)?;
                    env.insert(relationship.alias.to_string());
                }
                iter.next()
                    .map_or(Ok(()), |first| first.inner_validate(iter, env))
            }
            Self::Delete(exprs) => {
                for expr in exprs {
                    expr.root().validate(env)?;
                }
                iter.next()
                    .map_or(Ok(()), |first| first.inner_validate(iter, env))
            }
            Self::With(exprs, _) | Self::Return(exprs, _) => {
                for (_, expr) in exprs.iter() {
                    expr.root().validate(env)?;
                }
                for (name, _) in exprs {
                    env.insert(name.clone());
                }
                iter.next()
                    .map_or(Ok(()), |first| first.inner_validate(iter, env))
            }
            Self::Query(q, _) => {
                let mut iter = q.iter_mut();
                let first = iter.next().ok_or("Empty query")?;
                first.inner_validate(iter, env)
            }
        }
    }
}<|MERGE_RESOLUTION|>--- conflicted
+++ resolved
@@ -40,12 +40,8 @@
     Modulo,
     FuncInvocation(String, FnType),
     Map,
-<<<<<<< HEAD
-    Set(String),
-    Quantifier(QuantifierType, String),
-    ListComprehension(String, bool, bool), // var, has where, has expression
-=======
->>>>>>> 0513b06b
+    Quantifier(QuantifierType, Rc<String>),
+    ListComprehension(Rc<String>, bool, bool), // var, has where, has expression
 }
 
 impl Display for ExprIR {
@@ -88,8 +84,6 @@
             Self::Modulo => write!(f, "%"),
             Self::FuncInvocation(name, _) => write!(f, "{name}()"),
             Self::Map => write!(f, "{{}}"),
-<<<<<<< HEAD
-            Self::Set(id) => write!(f, "set({id})"),
             Self::Quantifier(quantifier_type, var_name) => {
                 write!(f, "{quantifier_type} {var_name}")
             }
@@ -118,8 +112,6 @@
             Self::Any => write!(f, "any"),
             Self::None => write!(f, "none"),
             Self::Single => write!(f, "single"),
-=======
->>>>>>> 0513b06b
         }
     }
 }
@@ -226,33 +218,24 @@
                 }
                 Ok(())
             }
-<<<<<<< HEAD
-            ExprIR::Set(x) => {
-                debug_assert_eq!(self.num_children(), 1);
-                self.child(0).validate(env)?;
-                env.insert(x.to_string());
-                Ok(())
-            }
             ExprIR::Quantifier(_quantifier_type, var_name) => {
                 debug_assert_eq!(self.num_children(), 2);
                 self.child(0).validate(env)?;
-                env.insert(var_name.to_string());
+                env.insert(var_name.clone());
                 self.child(1).validate(env)?;
                 env.remove(var_name);
                 Ok(())
             }
-            ExprIR::ListComprehension(var, _has_where, _has_expr) => {
+            ExprIR::ListComprehension(var_name, _has_where, _has_expr) => {
                 debug_assert!(0 < self.num_children() && self.num_children() <= 3);
                 self.child(0).validate(env)?;
-                env.insert(var.to_string());
+                env.insert(var_name.clone());
                 for expr in self.children().skip(1) {
                     expr.validate(env)?;
                 }
-                env.remove(var);
-                Ok(())
-            }
-=======
->>>>>>> 0513b06b
+                env.remove(var_name);
+                Ok(())
+            }
         }
     }
 }
