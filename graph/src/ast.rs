--- conflicted
+++ resolved
@@ -1,14 +1,8 @@
-<<<<<<< HEAD
+use std::{collections::HashSet, fmt::Display};
+
+use orx_tree::{DynNode, DynTree, NodeRef};
+
 use crate::functions::get_functions;
-use std::{
-    collections::{BTreeMap, HashSet},
-    fmt::Display,
-};
-=======
-use std::{collections::HashSet, fmt::Display};
->>>>>>> 51467c22
-
-use orx_tree::{DynNode, DynTree, NodeRef};
 
 #[derive(Clone, Debug)]
 pub enum ExprIR {
@@ -107,8 +101,14 @@
             | ExprIR::Div
             | ExprIR::Pow
             | ExprIR::Modulo
-            | ExprIR::GetElement
-            | ExprIR::FuncInvocation(_) => {
+            | ExprIR::GetElement => {
+                for expr in self.children() {
+                    expr.validate(env)?;
+                }
+                Ok(())
+            }
+            ExprIR::FuncInvocation(name) => {
+                get_functions().validate(name, self.num_children())?;
                 for expr in self.children() {
                     expr.validate(env)?;
                 }
@@ -145,20 +145,10 @@
                 }
                 Ok(())
             }
-<<<<<<< HEAD
-            Self::FuncInvocation(name, exprs) => {
-                if name != "range" {
-                    get_functions().validate(name, exprs.len())?;
-                }
-                for arg in exprs {
-                    arg.inner_validate(env)?;
-                }
-=======
             ExprIR::Set(x) => {
                 debug_assert_eq!(self.num_children(), 1);
                 self.child(0).validate(env)?;
                 env.insert(x.to_string());
->>>>>>> 51467c22
                 Ok(())
             }
         }
