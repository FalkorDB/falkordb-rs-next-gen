use std::cmp::Ordering;
use std::collections::BTreeMap;
<<<<<<< HEAD
use std::hash::Hash;
=======
use std::ops::Add;
>>>>>>> 1dd3006e

#[derive(Clone, Debug, PartialEq)]
pub enum Value {
    Null,
    Bool(bool),
    Int(i64),
    Float(f64),
    String(String),
    List(Vec<Value>),
    Map(BTreeMap<String, Value>),
    Node(u64),
    Relationship(u64, u64, u64),
}

<<<<<<< HEAD
impl Hash for Value {
    fn hash<H: std::hash::Hasher>(
        &self,
        state: &mut H,
    ) {
        match self {
            Self::Null => todo!(),
            Self::Bool(x) => x.hash(state),
            Self::Int(x) => x.hash(state),
            Self::Float(_) => todo!(),
            Self::String(x) => x.hash(state),
            Self::List(x) => x.hash(state),
            Self::Map(x) => x.hash(state),
            Self::Node(x) => x.hash(state),
            Self::Relationship(_, _, _) => todo!(),
=======
impl Add for Value {
    type Output = Result<Value, String>;

    fn add(
        self,
        rhs: Self,
    ) -> Self::Output {
        match (self, rhs) {
            (Value::Null, _) | (_, Value::Null) => Ok(Value::Null),
            (Value::Int(a), Value::Int(b)) => Ok(Value::Int(a.wrapping_add(b))),
            (Value::Float(a), Value::Float(b)) => Ok(Value::Float(a + b)),
            (Value::Float(a), Value::Int(b)) => Ok(Value::Float(a + b as f64)),
            (Value::Int(a), Value::Float(b)) => Ok(Value::Float(a as f64 + b)),

            (Value::List(a), Value::List(b)) => Ok(Value::List(a.into_iter().chain(b).collect())),
            (Value::List(mut l), scalar) => {
                if l.is_empty() {
                    Ok(Value::List(vec![scalar]))
                } else {
                    l.push(scalar);
                    Ok(Value::List(l))
                }
            }
            (s, Value::List(l)) => {
                let mut new_list = vec![s];
                new_list.extend(l);
                Ok(Value::List(new_list))
            }
            (Value::String(a), Value::String(b)) => Ok(Value::String(a + &b)),
            (Value::String(s), Value::Int(i)) => Ok(Value::String(s + &i.to_string())),
            (Value::String(s), Value::Float(f)) => Ok(Value::String(s + &f.to_string())),
            (Value::String(s), Value::Bool(f)) => {
                Ok(Value::String(s + &f.to_string().to_lowercase()))
            }
            (a, b) => {
                return Err(format!(
                    "Unexpected types for add operator ({}, {})",
                    a.name(),
                    b.name()
                ));
            }
>>>>>>> 1dd3006e
        }
    }
}

trait OrderedEnum {
    fn order(&self) -> u32;
}

impl OrderedEnum for Value {
    fn order(&self) -> u32 {
        match self {
            Self::Null => 0,
            Self::Bool(_) => 1,
            Self::Int(_) => 2,
            Self::Float(_) => 3,
            Self::String(_) => 4,
            Self::List(_) => 5,
            Self::Map(_) => 6,
            Self::Node(_) => 7,
            Self::Relationship(_, _, _) => 8,
        }
    }
}

#[derive(Debug, PartialEq)]
enum DisjointOrNull {
    Disjoint,
    ComparedNull,
    NaN,
    None,
}

impl Value {
    pub(crate) fn name(&self) -> String {
        match self {
            Self::Null => "Null".to_string(),
            Self::Bool(_) => "Boolean".to_string(),
            Self::Int(_) => "Integer".to_string(),
            Self::Float(_) => "Float".to_string(),
            Self::String(_) => "String".to_string(),
            Self::List(_) => "List".to_string(),
            Self::Map(_) => "Map".to_string(),
            Self::Node(_) => "Node".to_string(),
            Self::Relationship(_, _, _) => "Relationship".to_string(),
        }
    }

    fn compare_value(
        &self,
        b: &Self,
    ) -> (Ordering, DisjointOrNull) {
        match (self, b) {
            (Self::Int(a), Self::Int(b)) => (a.cmp(b), DisjointOrNull::None),
            (Self::Bool(a), Self::Bool(b)) => (a.cmp(b), DisjointOrNull::None),
            (Self::Float(a), Self::Float(b)) => compare_floats(*a, *b),
            (Self::String(a), Self::String(b)) => (a.cmp(b), DisjointOrNull::None),
            (Self::List(a), Self::List(b)) => Self::compare_list(a, b),
            (Self::Map(a), Self::Map(b)) => Self::compare_map(a, b),
            (Self::Node(a), Self::Node(b)) => (a.cmp(b), DisjointOrNull::None),
            (Self::Relationship(a, b, c), Self::Relationship(a1, b1, c1)) => {
                ((a, b, c).cmp(&(a1, b1, c1)), DisjointOrNull::None)
            }
            // the inputs have different type - compare them if they
            // are both numerics of differing types
            (Self::Int(i), Self::Float(f)) => {
                #[allow(clippy::cast_precision_loss)]
                return compare_floats(*i as f64, *f);
            }
            (Self::Float(f), Self::Int(i)) => {
                #[allow(clippy::cast_precision_loss)]
                return compare_floats(*f, *i as f64);
            }
            (Self::Null, _) | (_, Self::Null) => {
                (self.order().cmp(&b.order()), DisjointOrNull::ComparedNull)
            }
            _ => (self.order().cmp(&b.order()), DisjointOrNull::Disjoint),
        }
    }

    fn compare_list(
        a: &[Self],
        b: &[Self],
    ) -> (Ordering, DisjointOrNull) {
        let array_a_len = a.len();
        let array_b_len = b.len();
        if array_a_len == 0 && array_b_len == 0 {
            return (Ordering::Equal, DisjointOrNull::None);
        }
        let min_len = array_a_len.min(array_b_len);

        let mut first_not_equal = Ordering::Equal;
        let mut null_counter: usize = 0;
        let mut not_equal_counter: usize = 0;

        for (a_value, b_value) in a.iter().zip(b) {
            let (compare_result, disjoint_or_null) = a_value.compare_value(b_value);
            if disjoint_or_null != DisjointOrNull::None {
                if disjoint_or_null == DisjointOrNull::ComparedNull {
                    null_counter += 1;
                }
                not_equal_counter += 1;
                if first_not_equal == Ordering::Equal {
                    first_not_equal = compare_result;
                }
            } else if compare_result != Ordering::Equal {
                not_equal_counter += 1;
                if first_not_equal == Ordering::Equal {
                    first_not_equal = compare_result;
                }
            }
        }

        // if all the elements in the shared range yielded false comparisons
        if not_equal_counter == min_len && null_counter < not_equal_counter {
            return (first_not_equal, DisjointOrNull::None);
        }

        // if there was a null comparison on non-disjoint arrays
        if null_counter > 0 && array_a_len == array_b_len {
            return (first_not_equal, DisjointOrNull::ComparedNull);
        }

        // if there was a difference in some member, without any null compare
        if first_not_equal != Ordering::Equal {
            return (first_not_equal, DisjointOrNull::None);
        }

        (array_a_len.cmp(&array_b_len), DisjointOrNull::None)
    }

    fn compare_map(
        a: &BTreeMap<String, Self>,
        b: &BTreeMap<String, Self>,
    ) -> (Ordering, DisjointOrNull) {
        let a_key_count = a.len();
        let b_key_count = b.len();
        if a_key_count != b_key_count {
            return (a_key_count.cmp(&b_key_count), DisjointOrNull::None);
        }

        // sort keys
        let mut a_keys: Vec<&String> = a.keys().collect();
        a_keys.sort();
        let mut b_keys: Vec<&String> = b.keys().collect();
        b_keys.sort();

        // iterate over keys count
        for (a_key, b_key) in a_keys.iter().zip(b_keys) {
            if *a_key != b_key {
                return ((*a_key).cmp(b_key), DisjointOrNull::None);
            }
        }

        // iterate over values
        for key in a_keys {
            let a_value = &a[key];
            let b_value = &b[key];
            let (compare_result, disjoint_or_null) = a_value.compare_value(b_value);
            if disjoint_or_null == DisjointOrNull::ComparedNull
                || disjoint_or_null == DisjointOrNull::Disjoint
            {
                return (Ordering::Equal, disjoint_or_null);
            } else if compare_result != Ordering::Equal {
                return (compare_result, disjoint_or_null);
            }
        }
        (Ordering::Equal, DisjointOrNull::None)
    }
}

pub trait Contains {
    fn contains(
        &self,
        value: &Value,
    ) -> Value;
}

impl Contains for Vec<Value> {
    fn contains(
        &self,
        value: &Value,
    ) -> Value {
        let mut is_null = false;
        for item in self {
            let (res, dis) = value.compare_value(item);
            is_null = is_null || dis == DisjointOrNull::ComparedNull;
            if res == Ordering::Equal {
                return if dis == DisjointOrNull::ComparedNull {
                    Value::Null
                } else {
                    Value::Bool(true)
                };
            }
        }
        if is_null {
            Value::Null
        } else {
            Value::Bool(false)
        }
    }
}

impl PartialOrd for Value {
    fn partial_cmp(
        &self,
        other: &Self,
    ) -> Option<Ordering> {
        let (ordering, disjoint_or_null) = self.compare_value(other);
        if disjoint_or_null == DisjointOrNull::ComparedNull {
            None
        } else {
            Some(ordering)
        }
    }
}

fn compare_floats(
    a: f64,
    b: f64,
) -> (Ordering, DisjointOrNull) {
    match a.partial_cmp(&b) {
        Some(Ordering::Equal) => (Ordering::Equal, DisjointOrNull::None),
        Some(Ordering::Less) => (Ordering::Less, DisjointOrNull::None),
        Some(Ordering::Greater) => (Ordering::Greater, DisjointOrNull::None),
        None => (Ordering::Less, DisjointOrNull::NaN),
    }
}<|MERGE_RESOLUTION|>--- conflicted
+++ resolved
@@ -1,10 +1,7 @@
 use std::cmp::Ordering;
 use std::collections::BTreeMap;
-<<<<<<< HEAD
 use std::hash::Hash;
-=======
 use std::ops::Add;
->>>>>>> 1dd3006e
 
 #[derive(Clone, Debug, PartialEq)]
 pub enum Value {
@@ -19,7 +16,6 @@
     Relationship(u64, u64, u64),
 }
 
-<<<<<<< HEAD
 impl Hash for Value {
     fn hash<H: std::hash::Hasher>(
         &self,
@@ -35,7 +31,10 @@
             Self::Map(x) => x.hash(state),
             Self::Node(x) => x.hash(state),
             Self::Relationship(_, _, _) => todo!(),
-=======
+      }
+  }
+}
+
 impl Add for Value {
     type Output = Result<Value, String>;
 
@@ -77,7 +76,6 @@
                     b.name()
                 ));
             }
->>>>>>> 1dd3006e
         }
     }
 }
