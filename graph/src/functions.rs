#![allow(clippy::unnecessary_wraps)]

use crate::runtime::Runtime;
use crate::value::Value;
use hashbrown::HashMap;
use rand::Rng;
<<<<<<< HEAD
use std::collections::{BTreeMap, BTreeSet};
=======
use std::fmt::Display;
>>>>>>> 2fc13850
use std::rc::Rc;
use std::sync::OnceLock;

type RuntimeFn = fn(&Runtime, Vec<Value>) -> Result<Value, String>;

#[derive(Eq, PartialEq, Debug, Clone)]
pub enum FnType {
    Function,
    Internal,
    Procedure,
    Aggregation,
}

#[derive(Clone, Debug)]
pub enum Type {
    Null,
    Bool,
    Int,
    Float,
    String,
    List(Box<Type>),
    Map,
    Node,
    Relationship,
    Path,
    Any,
    Union(Vec<Type>),
    Optional(Box<Type>),
}

impl Display for Type {
    fn fmt(
        &self,
        f: &mut std::fmt::Formatter<'_>,
    ) -> std::fmt::Result {
        match self {
            Self::Null => write!(f, "Null"),
            Self::Bool => write!(f, "Boolean"),
            Self::Int => write!(f, "Integer"),
            Self::Float => write!(f, "Float"),
            Self::String => write!(f, "String"),
            Self::List(_) => write!(f, "List"),
            Self::Map => write!(f, "Map"),
            Self::Node => write!(f, "Node"),
            Self::Relationship => write!(f, "Relationship"),
            Self::Path => write!(f, "Path"),
            Self::Any => write!(f, "Any"),
            Self::Union(types) => {
                let mut iter = types.iter();
                if let Some(first) = iter.next() {
                    write!(f, "{first}")?;
                }
                for _ in 0..types.len() - 2 {
                    if let Some(next) = iter.next() {
                        write!(f, ", {next}")?;
                    }
                }
                if let Some(last) = iter.next() {
                    if types.len() > 2 {
                        write!(f, ",")?;
                    }
                    write!(f, " or {last}")?;
                }
                Ok(())
            }
            Self::Optional(inner) => write!(f, "{inner}"),
        }
    }
}

#[derive(Debug)]
pub enum FnArguments {
    Fixed(Vec<Type>),
    VarLength(Type),
}

#[derive(Debug)]
pub struct GraphFn {
    pub name: String,
    pub func: RuntimeFn,
    pub write: bool,
    pub args_type: FnArguments,
    pub fn_type: FnType,
}

impl GraphFn {
    #[must_use]
    pub fn new(
        name: &str,
        func: RuntimeFn,
        write: bool,
        args_type: FnArguments,
        fn_type: FnType,
    ) -> Self {
        Self {
            name: String::from(name),
            func,
            write,
            args_type,
            fn_type,
        }
    }
}

impl GraphFn {
    pub fn validate_args_type(
        &self,
        args: &Vec<Value>,
    ) -> Result<(), String> {
        match &self.args_type {
            FnArguments::Fixed(args_type) => {
                for (i, arg_type) in args_type.iter().enumerate() {
                    if i >= args.len() {
                        if !matches!(arg_type, Type::Optional(_)) {
                            return Err(format!(
                                "Missing argument {} for function '{}', expected type {:?}",
                                i + 1,
                                self.name,
                                arg_type
                            ));
                        }
                    } else if let Some((actual, expected)) = args[i].validate_of_type(arg_type) {
                        return Err(format!(
                            "Type mismatch: expected {expected} but was {actual}"
                        ));
                    }
                }
            }
            FnArguments::VarLength(_) => {}
        }
        Ok(())
    }
}

#[derive(Default, Debug)]
pub struct Functions {
    functions: HashMap<String, GraphFn>,
}

impl Functions {
    #[must_use]
    pub fn new() -> Self {
        Self::default()
    }

    pub fn add(
        &mut self,
        name: &str,
        func: RuntimeFn,
        write: bool,
        args_type: Vec<Type>,
        fn_type: FnType,
    ) {
        let lower_name = name.to_lowercase();
        assert!(
            !self.functions.contains_key(&lower_name),
            "Function '{name}' already exists"
        );
        let graph_fn = GraphFn::new(name, func, write, FnArguments::Fixed(args_type), fn_type);
        self.functions.insert(lower_name, graph_fn);
    }

    pub fn add_var_len(
        &mut self,
        name: &str,
        func: RuntimeFn,
        write: bool,
        arg_type: Type,
        fn_type: FnType,
    ) {
        let name = name.to_lowercase();
        assert!(
            !self.functions.contains_key(&name),
            "Function '{name}' already exists"
        );
        let graph_fn = GraphFn::new(
            &name,
            func,
            write,
            FnArguments::VarLength(arg_type),
            fn_type,
        );
        self.functions.insert(name, graph_fn);
    }

    pub fn validate(
        &self,
        name: &str,
        fn_type: &FnType,
        args: usize,
    ) -> Result<(), String> {
        self.get(name, fn_type).map_or_else(
            || Err(format!("Function {name} not found")),
            |graph_fn| {
                match &graph_fn.args_type {
                    FnArguments::Fixed(args_type) => {
                        let least = args_type
                            .iter()
                            .filter(|x| !matches!(x, Type::Optional(_)))
                            .count();
                        if args < least {
                            return Err(format!(
                                "Received {args} arguments to function '{}', expected at least {least}", graph_fn.name
                            ));
                        }
                        let most = if fn_type == &FnType::Aggregation {
                            args_type.len() + 1 // aggregation functions have one more argument for the temporary result
                        } else {
                            args_type.len()
                        };
                        if args > most {
                            return Err(format!(
                                "Received {} arguments to function '{}', expected at most {}",
                                args,
                                graph_fn.name,
                                args_type.len()
                            ));
                        }
                    }
                    FnArguments::VarLength(_) => {}
                }
                Ok(())
            },
        )
    }

    #[must_use]
    pub fn get(
        &self,
        name: &str,
        fn_type: &FnType,
    ) -> Option<&GraphFn> {
        self.functions
            .get(name.to_lowercase().as_str())
            .and_then(|graph_fn| {
                if &graph_fn.fn_type == fn_type {
                    Some(graph_fn)
                } else {
                    None
                }
            })
    }

    #[must_use]
    pub fn is_aggregate(
        &self,
        name: &str,
    ) -> bool {
        self.functions
            .get(name)
            .is_some_and(|graph_fn| graph_fn.fn_type == FnType::Aggregation)
    }
}

static FUNCTIONS: OnceLock<Functions> = OnceLock::new();

#[allow(clippy::too_many_lines)]
pub fn init_functions() -> Result<(), Functions> {
    let mut funcs = Functions::new();

    funcs.add(
        "property",
        property,
        false,
        vec![
            Type::Union(vec![Type::Node, Type::Relationship, Type::Map, Type::Null]),
            Type::String,
        ],
        FnType::Internal,
    );

    funcs.add(
        "labels",
        labels,
        false,
        vec![Type::Union(vec![Type::Node, Type::Null])],
        FnType::Function,
    );
    funcs.add(
        "startnode",
        start_node,
        false,
        vec![Type::Relationship],
        FnType::Function,
    );
    funcs.add(
        "endnode",
        end_node,
        false,
        vec![Type::Relationship],
        FnType::Function,
    );
    funcs.add(
        "tointeger",
        value_to_integer,
        false,
        vec![Type::Union(vec![
            Type::String,
            Type::Bool,
            Type::Int,
            Type::Float,
            Type::Null,
        ])],
        FnType::Function,
    );
    funcs.add(
        "tofloat",
        value_to_float,
        false,
        vec![Type::Union(vec![
            Type::String,
            Type::Float,
            Type::Int,
            Type::Null,
        ])],
        FnType::Function,
    );
    funcs.add(
        "tostring",
        value_to_string,
        false,
        vec![Type::Union(vec![
            Type::String,
            Type::Int,
            Type::Bool,
            Type::Null,
        ])],
        FnType::Function,
    );
    funcs.add(
        "size",
        size,
        false,
        vec![Type::Union(vec![
            Type::List(Box::new(Type::Any)),
            Type::String,
            Type::Null,
        ])],
        FnType::Function,
    );
    funcs.add(
        "head",
        head,
        false,
        vec![Type::Union(vec![
            Type::List(Box::new(Type::Any)),
            Type::Null,
        ])],
        FnType::Function,
    );
    funcs.add(
        "last",
        last,
        false,
        vec![Type::Union(vec![
            Type::List(Box::new(Type::Any)),
            Type::Null,
        ])],
        FnType::Function,
    );
    funcs.add(
        "tail",
        tail,
        false,
        vec![Type::Union(vec![
            Type::List(Box::new(Type::Any)),
            Type::Null,
        ])],
        FnType::Function,
    );
    funcs.add(
        "reverse",
        reverse,
        false,
        vec![Type::Union(vec![
            Type::List(Box::new(Type::Any)),
            Type::String,
            Type::Null,
        ])],
        FnType::Function,
    );
    funcs.add(
        "substring",
        substring,
        false,
        vec![
            Type::Union(vec![Type::String, Type::Null]),
            Type::Int,
            Type::Optional(Box::new(Type::Int)),
        ],
        FnType::Function,
    );
    funcs.add(
        "split",
        split,
        false,
        vec![
            Type::Union(vec![Type::String, Type::Null]),
            Type::Union(vec![Type::String, Type::Null]),
        ],
        FnType::Function,
    );
    funcs.add(
        "tolower",
        string_to_lower,
        false,
        vec![Type::Union(vec![Type::String, Type::Null])],
        FnType::Function,
    );
    funcs.add(
        "toupper",
        string_to_upper,
        false,
        vec![Type::Union(vec![Type::String, Type::Null])],
        FnType::Function,
    );
    funcs.add(
        "replace",
        string_replace,
        false,
        vec![
            Type::Union(vec![Type::String, Type::Null]),
            Type::Union(vec![Type::String, Type::Null]),
            Type::Union(vec![Type::String, Type::Null]),
        ],
        FnType::Function,
    );
    funcs.add(
        "left",
        string_left,
        false,
        vec![
            Type::Union(vec![Type::String, Type::Null]),
            Type::Union(vec![Type::Int, Type::Null]),
        ],
        FnType::Function,
    );
    funcs.add(
        "ltrim",
        string_ltrim,
        false,
        vec![Type::Union(vec![Type::String, Type::Null])],
        FnType::Function,
    );
    funcs.add(
        "right",
        string_right,
        false,
        vec![
            Type::Union(vec![Type::String, Type::Null]),
            Type::Union(vec![Type::Int, Type::Null]),
        ],
        FnType::Function,
    );
    funcs.add(
        "string.join",
        string_join,
        false,
        vec![
            Type::Union(vec![Type::List(Box::new(Type::Any)), Type::Null]),
            Type::Optional(Box::new(Type::Union(vec![Type::String, Type::Null]))),
        ],
        FnType::Function,
    );
    funcs.add(
        "string.matchRegEx",
        string_match_reg_ex,
        false,
        vec![
            Type::Union(vec![Type::String, Type::Null]),
            Type::Union(vec![Type::String, Type::Null]),
        ],
        FnType::Function,
    );
    funcs.add(
        "string.replaceRegEx",
        string_replace_reg_ex,
        false,
        vec![
            Type::Union(vec![Type::String, Type::Null]),
            Type::Union(vec![Type::String, Type::Null]),
            Type::Union(vec![Type::String, Type::Null]),
        ],
        FnType::Function,
    );
    funcs.add(
        "abs",
        abs,
        false,
        vec![Type::Union(vec![Type::Int, Type::Float, Type::Null])],
        FnType::Function,
    );
    funcs.add(
        "ceil",
        ceil,
        false,
        vec![Type::Union(vec![Type::Int, Type::Float, Type::Null])],
        FnType::Function,
    );
    funcs.add("e", e, false, vec![], FnType::Function);
    funcs.add(
        "exp",
        exp,
        false,
        vec![Type::Union(vec![Type::Int, Type::Float, Type::Null])],
        FnType::Function,
    );
    funcs.add(
        "floor",
        floor,
        false,
        vec![Type::Union(vec![Type::Int, Type::Float, Type::Null])],
        FnType::Function,
    );
    funcs.add(
        "log",
        log,
        false,
        vec![Type::Union(vec![Type::Int, Type::Float, Type::Null])],
        FnType::Function,
    );
    funcs.add(
        "log10",
        log10,
        false,
        vec![Type::Union(vec![Type::Int, Type::Float, Type::Null])],
        FnType::Function,
    );
    funcs.add(
        "pow",
        pow,
        false,
        vec![
            Type::Union(vec![Type::Int, Type::Float, Type::Null]),
            Type::Union(vec![Type::Int, Type::Float, Type::Null]),
        ],
        FnType::Function,
    );
    funcs.add("rand", rand, false, vec![], FnType::Function);
    funcs.add(
        "round",
        round,
        false,
        vec![Type::Union(vec![Type::Int, Type::Float, Type::Null])],
        FnType::Function,
    );
    funcs.add(
        "sign",
        sign,
        false,
        vec![Type::Union(vec![Type::Int, Type::Float, Type::Null])],
        FnType::Function,
    );
    funcs.add(
        "sqrt",
        sqrt,
        false,
        vec![Type::Union(vec![Type::Int, Type::Float, Type::Null])],
        FnType::Function,
    );
    funcs.add(
        "range",
        range,
        false,
        vec![Type::Int, Type::Int, Type::Optional(Box::new(Type::Int))],
        FnType::Function,
    );
    funcs.add_var_len("coalesce", coalesce, false, Type::Any, FnType::Function);
    funcs.add(
        "keys",
        keys,
        false,
        vec![Type::Union(vec![Type::Map, Type::Null])],
        FnType::Function,
    );
    funcs.add(
        "toBoolean",
        to_boolean,
        false,
        vec![Type::Union(vec![
            Type::Bool,
            Type::String,
            Type::Int,
            Type::Null,
        ])],
        FnType::Function,
    );

    // aggregation functions
    funcs.add(
        "collect",
        collect,
        false,
        vec![Type::Any],
        FnType::Aggregation,
    );
    funcs.add(
        "count",
        count,
        false,
        vec![Type::Optional(Box::new(Type::Any))],
        FnType::Aggregation,
    );
    funcs.add("sum", sum, false, vec![Type::Any], FnType::Aggregation);
    funcs.add("max", max, false, vec![Type::Any], FnType::Aggregation);
    funcs.add("min", min, false, vec![Type::Any], FnType::Aggregation);

    // Internal functions
    funcs.add(
        "starts_with",
        internal_starts_with,
        false,
        vec![
            Type::Union(vec![Type::String, Type::Null]),
            Type::Union(vec![Type::String, Type::Null]),
        ],
        FnType::Internal,
    );
    funcs.add(
        "ends_with",
        internal_ends_with,
        false,
        vec![
            Type::Union(vec![Type::String, Type::Null]),
            Type::Union(vec![Type::String, Type::Null]),
        ],
        FnType::Internal,
    );
    funcs.add(
        "contains",
        internal_contains,
        false,
        vec![
            Type::Union(vec![Type::String, Type::Null]),
            Type::Union(vec![Type::String, Type::Null]),
        ],
        FnType::Internal,
    );
<<<<<<< HEAD
    funcs.add("contains", internal_contains, false, 2, 2, FnType::Internal);
    funcs.add("is_null", internal_is_null, false, 2, 2, FnType::Internal);
    funcs.add(
        "node_has_labels",
        internal_node_has_labels,
        false,
        2,
        2,
        FnType::Internal,
    );
=======
>>>>>>> 2fc13850
    funcs.add(
        "regex_matches",
        internal_regex_matches,
        false,
        vec![
            Type::Union(vec![Type::String, Type::Null]),
            Type::Union(vec![Type::String, Type::Null]),
        ],
        FnType::Internal,
    );
    funcs.add(
        "case",
        internal_case,
        false,
        vec![Type::Any, Type::Optional(Box::new(Type::Any))],
        FnType::Internal,
    );

    // Procedures
    funcs.add("db.labels", db_labels, false, vec![], FnType::Procedure);
    funcs.add(
        "db.relationshiptypes",
        db_types,
        false,
        vec![],
        FnType::Procedure,
    );
    funcs.add(
        "db.propertykeys",
        db_properties,
        false,
        vec![],
        FnType::Procedure,
    );

    FUNCTIONS.set(funcs)
}

pub fn get_functions() -> &'static Functions {
    FUNCTIONS.get().expect("Functions not initialized")
}

///////////////////////////////////
///////////// functions ///////////
///////////////////////////////////

fn property(
    runtime: &Runtime,
    args: Vec<Value>,
) -> Result<Value, String> {
    let mut iter = args.into_iter();
    match (iter.next(), iter.next(), iter.next()) {
        (Some(Value::Node(node_id)), Some(Value::String(property)), None) => {
            if let Some(node) = runtime.pending.borrow().created_nodes.get(&node_id) {
                if let Some(value) = node.1.get(&property) {
                    return Ok(value.clone());
                }
            }
            runtime.g.borrow().get_node_property_id(&property).map_or(
                Ok(Value::Null),
                |property_id| {
                    runtime
                        .g
                        .borrow()
                        .get_node_property(node_id, property_id)
                        .map_or(Ok(Value::Null), Ok)
                },
            )
        }
        (Some(Value::Relationship(id, _, _)), Some(Value::String(property)), None) => {
            if let Some(rel) = runtime.pending.borrow().created_relationships.get(&id) {
                if let Some(value) = rel.3.get(&property) {
                    return Ok(value.clone());
                }
            }
            runtime
                .g
                .borrow()
                .get_relationship_property_id(&property)
                .map_or(Ok(Value::Null), |property_id| {
                    runtime
                        .g
                        .borrow()
                        .get_relationship_property(id, property_id)
                        .map_or(Ok(Value::Null), Ok)
                })
        }
        (Some(Value::Map(map)), Some(Value::String(property)), None) => {
            Ok(map.get(&property).unwrap_or(&Value::Null).clone())
        }
        (Some(Value::Null), Some(Value::String(_)), None) => Ok(Value::Null),
        _ => unreachable!(),
    }
}

fn labels(
    runtime: &Runtime,
    args: Vec<Value>,
) -> Result<Value, String> {
    let mut iter = args.into_iter();
    match (iter.next(), iter.next()) {
        (Some(Value::Node(node_id)), None) => {
            if runtime
                .pending
                .borrow()
                .created_nodes
                .contains_key(&node_id)
            {
                return Ok(Value::List(
                    runtime
                        .pending
                        .borrow()
                        .created_nodes
                        .get(&node_id)
                        .unwrap()
                        .0
                        .iter()
                        .map(|label| Value::String(label.clone()))
                        .collect(),
                ));
            }
            Ok(Value::List(
                runtime
                    .g
                    .borrow()
                    .get_node_label_ids(node_id)
                    .map(|label_id| Value::String(runtime.g.borrow().get_label_by_id(label_id)))
                    .collect(),
            ))
        }
        (Some(Value::Null), None) => Ok(Value::Null),
        _ => unreachable!(),
    }
}

fn start_node(
    _runtime: &Runtime,
    args: Vec<Value>,
) -> Result<Value, String> {
    let mut iter = args.into_iter();
    match (iter.next(), iter.next()) {
        (Some(Value::Relationship(_, src, _)), None) => Ok(Value::Node(src)),
        _ => unreachable!(),
    }
}

fn end_node(
    _runtime: &Runtime,
    args: Vec<Value>,
) -> Result<Value, String> {
    let mut iter = args.into_iter();
    match (iter.next(), iter.next()) {
        (Some(Value::Relationship(_, _, dest)), None) => Ok(Value::Node(dest)),
        _ => unreachable!(),
    }
}

fn collect(
    _: &Runtime,
    args: Vec<Value>,
) -> Result<Value, String> {
    let mut iter = args.into_iter();
    match (iter.next(), iter.next(), iter.next()) {
        (Some(a), Some(Value::Null), None) => {
            return Ok(Value::List(vec![a]));
        }
        (Some(Value::Null), Some(Value::List(a)), None) => {
            return Ok(Value::List(a));
        }
        (Some(a), Some(Value::List(mut l)), None) => {
            l.push(a);
            return Ok(Value::List(l));
        }
        _ => (),
    }
    Ok(Value::Null)
}

fn count(
    _: &Runtime,
    args: Vec<Value>,
) -> Result<Value, String> {
    let mut iter = args.into_iter();
    match (iter.next(), iter.next(), iter.next()) {
        (Some(_), Some(Value::Null), None) => {
            return Ok(Value::Int(1));
        }
        (Some(Value::Null), Some(a), None) => {
            return Ok(a);
        }
        (Some(_), Some(Value::Int(a)), None) => {
            return Ok(Value::Int(a + 1));
        }
        (Some(Value::Null), None, None) => {
            return Ok(Value::Int(1));
        }
        (Some(Value::Int(a)), None, None) => {
            return Ok(Value::Int(a + 1));
        }
        _ => (),
    }
    Ok(Value::Null)
}

fn sum(
    _: &Runtime,
    args: Vec<Value>,
) -> Result<Value, String> {
    let mut iter = args.into_iter();
    match (iter.next(), iter.next(), iter.next()) {
        (Some(Value::Null), Some(a), None) | (Some(a), Some(Value::Null), None) => {
            return Ok(a);
        }
        (Some(Value::Int(a)), Some(Value::Int(b)), None) => {
            return Ok(Value::Float((a + b) as f64));
        }
        (Some(Value::Float(a)), Some(Value::Float(b)), None) => {
            return Ok(Value::Float(a + b));
        }
        (Some(Value::Int(a)), Some(Value::Float(b)), None) => {
            return Ok(Value::Float(a as f64 + b));
        }
        (Some(Value::Float(a)), Some(Value::Int(b)), None) => {
            return Ok(Value::Float(a + b as f64));
        }
        _ => (),
    }
    Ok(Value::Null)
}

fn max(
    _: &Runtime,
    args: Vec<Value>,
) -> Result<Value, String> {
    match args.as_slice() {
        [a, Value::Null] => return Ok(a.clone()),
        [a, b] => {
            if a.partial_cmp(b) == Some(std::cmp::Ordering::Greater) {
                return Ok(a.clone());
            }
            return Ok(b.clone());
        }
        _ => (),
    }
    Ok(Value::Null)
}

fn min(
    _: &Runtime,
    args: Vec<Value>,
) -> Result<Value, String> {
    match args.as_slice() {
        [a, Value::Null] => return Ok(a.clone()),
        [a, b] => {
            if a.partial_cmp(b) == Some(std::cmp::Ordering::Less) {
                return Ok(a.clone());
            }
            return Ok(b.clone());
        }
        _ => (),
    }
    Ok(Value::Null)
}

fn value_to_integer(
    _runtime: &Runtime,
    args: Vec<Value>,
) -> Result<Value, String> {
    match args.into_iter().next() {
        Some(Value::String(s)) => s.parse::<i64>().map(Value::Int).or_else(|_| {
            s.parse::<f64>()
                .map(|f| Value::Int(f as i64))
                .or(Ok(Value::Null))
        }),
        Some(v @ Value::Int(_)) => Ok(v),
        Some(Value::Float(f)) => Ok(Value::Int(f as i64)),
        Some(Value::Bool(b)) => Ok(Value::Int(i64::from(b))),
        Some(Value::Null) => Ok(Value::Null),
        _ => unreachable!(),
    }
}

fn value_to_float(
    _runtime: &Runtime,
    args: Vec<Value>,
) -> Result<Value, String> {
    match args.into_iter().next() {
        Some(Value::String(s)) => s.parse::<f64>().map(Value::Float).or(Ok(Value::Null)),
        Some(v @ Value::Float(_)) => Ok(v),
        Some(Value::Int(i)) => Ok(Value::Float(i as f64)),
        Some(Value::Null) => Ok(Value::Null),
        _ => unreachable!(),
    }
}

fn value_string(value: &Value) -> Result<Rc<String>, String> {
    match value {
        Value::String(s) => Ok(s.clone()),
        Value::Int(i) => Ok(Rc::new(i.to_string())),
        Value::Bool(b) => Ok(Rc::new(String::from(if *b { "true" } else { "false" }))),
        _ => unreachable!(),
    }
}

fn value_to_string(
    _runtime: &Runtime,
    args: Vec<Value>,
) -> Result<Value, String> {
    match args.into_iter().next() {
        Some(Value::Null) => Ok(Value::Null),
        Some(v) => Ok(Value::String(value_string(&v)?)),
        _ => unreachable!(),
    }
}

fn size(
    _: &Runtime,
    args: Vec<Value>,
) -> Result<Value, String> {
    match args.into_iter().next() {
        Some(Value::String(s)) => Ok(Value::Int(s.len() as i64)),
        Some(Value::List(v)) => Ok(Value::Int(v.len() as i64)),
        Some(Value::Null) => Ok(Value::Null),
        _ => unreachable!(),
    }
}

fn head(
    _: &Runtime,
    args: Vec<Value>,
) -> Result<Value, String> {
    match args.into_iter().next() {
        Some(Value::List(v)) => {
            if v.is_empty() {
                Ok(Value::Null)
            } else {
                Ok(v[0].clone())
            }
        }
        Some(Value::Null) => Ok(Value::Null),
        _ => unreachable!(),
    }
}

fn last(
    _: &Runtime,
    args: Vec<Value>,
) -> Result<Value, String> {
    match args.into_iter().next() {
        Some(Value::List(v)) => Ok(v.last().unwrap_or(&Value::Null).clone()),
        Some(Value::Null) => Ok(Value::Null),
        _ => unreachable!(),
    }
}

fn tail(
    _: &Runtime,
    args: Vec<Value>,
) -> Result<Value, String> {
    match args.into_iter().next() {
        Some(Value::List(v)) => {
            if v.is_empty() {
                Ok(Value::List(vec![]))
            } else {
                Ok(Value::List(v[1..].to_vec()))
            }
        }
        Some(Value::Null) => Ok(Value::Null),
        _ => unreachable!(),
    }
}

fn reverse(
    _: &Runtime,
    args: Vec<Value>,
) -> Result<Value, String> {
    match args.into_iter().next() {
        Some(Value::List(mut v)) => {
            v.reverse();
            Ok(Value::List(v))
        }
        Some(Value::String(s)) => Ok(Value::String(Rc::new(s.chars().rev().collect()))),
        Some(Value::Null) => Ok(Value::Null),
        _ => unreachable!(),
    }
}

fn substring(
    _: &Runtime,
    args: Vec<Value>,
) -> Result<Value, String> {
    let mut iter = args.into_iter();
    match (iter.next(), iter.next(), iter.next()) {
        // Handle NULL input case
        (Some(Value::Null), _, _) => Ok(Value::Null),
        // Two-argument version: (string, start)
        (Some(Value::String(s)), Some(Value::Int(start)), None) => {
            if start < 0 {
                return Err("start must be a non-negative integer".into());
            }
            let start = start as usize;

            Ok(Value::String(Rc::new(String::from(&s[start..]))))
        }

        // Three-argument version: (string, start, length)
        (Some(Value::String(s)), Some(Value::Int(start)), Some(Value::Int(length))) => {
            if length < 0 {
                return Err("length must be a non-negative integer".into());
            }
            if start < 0 {
                return Err("start must be a non-negative integer".into());
            }
            let start = start as usize;
            let length = length as usize;

            let end = start.saturating_add(length).min(s.len());
            Ok(Value::String(Rc::new(String::from(&s[start..end]))))
        }
        _ => unreachable!(),
    }
}

fn split(
    _: &Runtime,
    args: Vec<Value>,
) -> Result<Value, String> {
    let mut iter = args.into_iter();
    match (iter.next(), iter.next()) {
        (Some(Value::String(string)), Some(Value::String(delimiter))) => {
            if delimiter.is_empty() {
                // split string to characters
                let parts: Vec<Value> = string
                    .chars()
                    .map(|c| Value::String(Rc::new(String::from(c))))
                    .collect();
                Ok(Value::List(parts))
            } else {
                let parts: Vec<Value> = string
                    .split(delimiter.as_str())
                    .map(|s| Value::String(Rc::new(String::from(s))))
                    .collect();
                Ok(Value::List(parts))
            }
        }
        (Some(Value::Null), Some(_)) | (Some(_), Some(Value::Null)) => Ok(Value::Null),
        _ => unreachable!(),
    }
}

fn string_to_lower(
    _: &Runtime,
    args: Vec<Value>,
) -> Result<Value, String> {
    match args.into_iter().next() {
        Some(Value::String(s)) => Ok(Value::String(Rc::new(s.to_lowercase()))),
        Some(Value::Null) => Ok(Value::Null),
        _ => unreachable!(),
    }
}

fn string_to_upper(
    _: &Runtime,
    args: Vec<Value>,
) -> Result<Value, String> {
    match args.into_iter().next() {
        Some(Value::String(s)) => Ok(Value::String(Rc::new(s.to_uppercase()))),
        Some(Value::Null) => Ok(Value::Null),
        _ => unreachable!(),
    }
}

fn string_replace(
    _: &Runtime,
    args: Vec<Value>,
) -> Result<Value, String> {
    let mut iter = args.into_iter();
    match (iter.next(), iter.next(), iter.next()) {
        (Some(Value::String(s)), Some(Value::String(search)), Some(Value::String(replacement))) => {
            Ok(Value::String(Rc::new(
                s.replace(search.as_str(), replacement.as_str()),
            )))
        }
        (Some(Value::Null), _, _) | (_, Some(Value::Null), _) | (_, _, Some(Value::Null)) => {
            Ok(Value::Null)
        }
        _ => unreachable!(),
    }
}

fn string_left(
    _: &Runtime,
    args: Vec<Value>,
) -> Result<Value, String> {
    let mut iter = args.into_iter();
    match (iter.next(), iter.next()) {
        (Some(Value::String(s)), Some(Value::Int(n))) => {
            if n < 0 {
                Err(String::from("length must be a non-negative integer"))
            } else {
                Ok(Value::String(Rc::new(s.chars().take(n as usize).collect())))
            }
        }
        (Some(Value::Null), _) => Ok(Value::Null),
        (_, Some(Value::Null)) => Err(String::from("length must be a non-negative integer")),
        _ => unreachable!(),
    }
}

fn string_ltrim(
    _: &Runtime,
    args: Vec<Value>,
) -> Result<Value, String> {
    match args.into_iter().next() {
        Some(Value::String(s)) => Ok(Value::String(Rc::new(String::from(s.trim_start())))),
        Some(Value::Null) => Ok(Value::Null),
        _ => unreachable!(),
    }
}

fn string_right(
    _: &Runtime,
    args: Vec<Value>,
) -> Result<Value, String> {
    let mut iter = args.into_iter();
    match (iter.next(), iter.next()) {
        (Some(Value::String(s)), Some(Value::Int(n))) => {
            if n < 0 {
                Err(String::from("length must be a non-negative integer"))
            } else {
                let start = s.len().saturating_sub(n as usize);
                Ok(Value::String(Rc::new(s.chars().skip(start).collect())))
            }
        }
        (Some(Value::Null), _) => Ok(Value::Null),
        (_, Some(Value::Null)) => Err(String::from("length must be a non-negative integer")),
        _ => unreachable!(),
    }
}

fn string_join(
    _: &Runtime,
    args: Vec<Value>,
) -> Result<Value, String> {
    fn to_string_vec(vec: Vec<Value>) -> Result<Vec<String>, String> {
        vec.into_iter()
            .map(|item| {
                if let Value::String(s) = item {
                    Ok((*s).clone())
                } else {
                    Err(format!(
                        "Type mismatch: expected String but was {}",
                        item.name()
                    ))
                }
            })
            .collect()
    }
    let mut iter = args.into_iter();
    match (iter.next(), iter.next()) {
        (Some(Value::List(vec)), Some(Value::String(s))) => {
            let result = to_string_vec(vec);
            result.map(|strings| Value::String(Rc::new(strings.join(s.as_str()))))
        }
        (Some(Value::List(vec)), None) => {
            let result = to_string_vec(vec);
            result.map(|strings| Value::String(Rc::new(strings.join(""))))
        }
        (Some(Value::Null), _) => Ok(Value::Null),
        _ => unreachable!(),
    }
}

fn string_match_reg_ex(
    _: &Runtime,
    args: Vec<Value>,
) -> Result<Value, String> {
    let mut iter = args.into_iter();
    match (iter.next(), iter.next()) {
        (Some(Value::String(text)), Some(Value::String(pattern))) => {
            match regex::Regex::new(pattern.as_str()) {
                Ok(re) => {
                    let mut all_matches = Vec::new();
                    for caps in re.captures_iter(text.as_str()) {
                        for i in 0..caps.len() {
                            if let Some(m) = caps.get(i) {
                                all_matches.push(Value::String(Rc::new(String::from(m.as_str()))));
                            }
                        }
                    }
                    Ok(Value::List(all_matches))
                }
                Err(e) => Err(format!("Invalid regex, {e}")),
            }
        }
        (Some(Value::Null), Some(_)) | (Some(_), Some(Value::Null)) => Ok(Value::List(vec![])),
        _ => unreachable!(),
    }
}

fn string_replace_reg_ex(
    _: &Runtime,
    args: Vec<Value>,
) -> Result<Value, String> {
    let mut iter = args.into_iter();
    match (iter.next(), iter.next(), iter.next()) {
        (
            Some(Value::String(text)),
            Some(Value::String(pattern)),
            Some(Value::String(replacement)),
        ) => match regex::Regex::new(pattern.as_str()) {
            Ok(re) => {
                let replaced_text = re
                    .replace_all(text.as_str(), replacement.as_str())
                    .into_owned();
                Ok(Value::String(Rc::new(replaced_text)))
            }
            Err(e) => Err(format!("Invalid regex, {e}")),
        },
        (Some(Value::Null), Some(_), Some(_))
        | (Some(_), Some(Value::Null), Some(_))
        | (Some(_), Some(_), Some(Value::Null)) => Ok(Value::Null),
        _ => unreachable!(),
    }
}

fn abs(
    _: &Runtime,
    args: Vec<Value>,
) -> Result<Value, String> {
    match args.into_iter().next() {
        Some(Value::Int(n)) => Ok(Value::Int(n.abs())),
        Some(Value::Float(f)) => Ok(Value::Float(f.abs())),
        Some(Value::Null) => Ok(Value::Null),
        _ => unreachable!(),
    }
}

fn ceil(
    _: &Runtime,
    args: Vec<Value>,
) -> Result<Value, String> {
    match args.into_iter().next() {
        Some(Value::Int(n)) => Ok(Value::Int(n)),
        Some(Value::Float(f)) => Ok(Value::Float(f.ceil())),
        Some(Value::Null) => Ok(Value::Null),
        _ => unreachable!(),
    }
}

fn e(
    _: &Runtime,
    args: Vec<Value>,
) -> Result<Value, String> {
    match args.into_iter().next() {
        None => Ok(Value::Float(std::f64::consts::E)),
        _ => unreachable!(),
    }
}

fn exp(
    _: &Runtime,
    args: Vec<Value>,
) -> Result<Value, String> {
    match args.into_iter().next() {
        Some(Value::Int(n)) => Ok(Value::Float((n as f64).exp())),
        Some(Value::Float(f)) => Ok(Value::Float(f.exp())),
        Some(Value::Null) => Ok(Value::Null),
        _ => unreachable!(),
    }
}

fn floor(
    _: &Runtime,
    args: Vec<Value>,
) -> Result<Value, String> {
    match args.into_iter().next() {
        Some(Value::Int(n)) => Ok(Value::Int(n)),
        Some(Value::Float(f)) => Ok(Value::Float(f.floor())),
        Some(Value::Null) => Ok(Value::Null),
        _ => unreachable!(),
    }
}

fn log(
    _: &Runtime,
    args: Vec<Value>,
) -> Result<Value, String> {
    match args.into_iter().next() {
        Some(Value::Int(n)) => Ok(Value::Float((n as f64).ln())),
        Some(Value::Float(f)) => Ok(Value::Float(f.ln())),
        Some(Value::Null) => Ok(Value::Null),
        _ => unreachable!(),
    }
}

fn log10(
    _: &Runtime,
    args: Vec<Value>,
) -> Result<Value, String> {
    match args.into_iter().next() {
        Some(Value::Int(n)) => Ok(Value::Float((n as f64).log10())),
        Some(Value::Float(f)) => Ok(Value::Float(f.log10())),
        Some(Value::Null) => Ok(Value::Null),
        _ => unreachable!(),
    }
}

fn pow(
    _: &Runtime,
    args: Vec<Value>,
) -> Result<Value, String> {
    let mut iter = args.into_iter();
    match (iter.next(), iter.next()) {
        (Some(Value::Int(i1)), Some(Value::Int(i2))) => {
            Ok(Value::Float((i1 as f64).powi(i2 as i32)))
        }
        (Some(Value::Float(f1)), Some(Value::Float(f2))) => Ok(Value::Float(f1.powf(f2))),
        (Some(Value::Int(i1)), Some(Value::Float(f1))) => Ok(Value::Float((i1 as f64).powf(f1))),
        (Some(Value::Float(f1)), Some(Value::Int(i1))) => Ok(Value::Float(f1.powi(i1 as i32))),
        (Some(Value::Null), Some(_)) | (Some(_), Some(Value::Null)) => Ok(Value::Null),
        _ => unreachable!(),
    }
}

fn rand(
    _: &Runtime,
    args: Vec<Value>,
) -> Result<Value, String> {
    debug_assert!(args.is_empty());
    let mut rng = rand::rng();
    Ok(Value::Float(rng.random_range(0.0..1.0)))
}

fn round(
    _: &Runtime,
    args: Vec<Value>,
) -> Result<Value, String> {
    match args.into_iter().next() {
        Some(Value::Int(n)) => Ok(Value::Int(n)),
        Some(Value::Float(f)) => Ok(Value::Float(f.round())),
        Some(Value::Null) => Ok(Value::Null),
        _ => unreachable!(),
    }
}

fn sign(
    _: &Runtime,
    args: Vec<Value>,
) -> Result<Value, String> {
    match args.into_iter().next() {
        Some(Value::Int(n)) => Ok(Value::Int(n.signum())),
        Some(Value::Float(f)) => Ok(if f == 0.0 {
            Value::Int(0)
        } else {
            Value::Float(f.signum().round())
        }),
        Some(Value::Null) => Ok(Value::Null),
        _ => unreachable!(),
    }
}

fn sqrt(
    _: &Runtime,
    args: Vec<Value>,
) -> Result<Value, String> {
    match args.into_iter().next() {
        Some(Value::Int(n)) => {
            if n < 0 {
                Ok(Value::Float(f64::NAN))
            } else {
                Ok(Value::Float((n as f64).sqrt()))
            }
        }
        Some(Value::Float(f)) => {
            if f > 0f64 {
                Ok(Value::Float(f.sqrt()))
            } else {
                Ok(Value::Float(f64::NAN))
            }
        }
        Some(Value::Null) => Ok(Value::Null),
        _ => unreachable!(),
    }
}

fn range(
    _: &Runtime,
    args: Vec<Value>,
) -> Result<Value, String> {
    let mut iter = args.into_iter();
    let start = iter.next().ok_or("Missing start value")?;
    let end = iter.next().ok_or("Missing end value")?;
    let step = iter.next().unwrap_or(Value::Int(1));
    match (start, end, step) {
        (Value::Int(start), Value::Int(end), Value::Int(step)) => {
            if start >= end && step < 0 {
                Ok(Value::List(
                    (end..=start)
                        .rev()
                        .step_by(step.abs() as usize)
                        .map(Value::Int)
                        .collect(),
                ))
            } else if step < 0 {
                Ok(Value::List(vec![]))
            } else {
                Ok(Value::List(
                    (start..=end)
                        .step_by(step as usize)
                        .map(Value::Int)
                        .collect(),
                ))
            }
        }
        _ => unreachable!(),
    }
}
fn coalesce(
    _: &Runtime,
    args: Vec<Value>,
) -> Result<Value, String> {
    let iter = args.into_iter();
    for arg in iter {
        if arg == Value::Null {
            continue;
        }
        return Ok(arg);
    }
    Ok(Value::Null)
}

fn keys(
    _: &Runtime,
    args: Vec<Value>,
) -> Result<Value, String> {
    let mut iter = args.into_iter();
    match (iter.next(), iter.next()) {
        (Some(Value::Map(map)), None) => Ok(Value::List(
            map.keys().map(|k| Value::String(k.clone())).collect(),
        )),
        (Some(Value::Null), None) => Ok(Value::Null),
        _ => unreachable!(),
    }
}

fn to_boolean(
    _: &Runtime,
    args: Vec<Value>,
) -> Result<Value, String> {
    let mut iter = args.into_iter();
    match iter.next() {
        Some(Value::Bool(b)) => Ok(Value::Bool(b)),
        Some(Value::String(s)) => {
            if s.eq_ignore_ascii_case("true") {
                Ok(Value::Bool(true))
            } else if s.eq_ignore_ascii_case("false") {
                Ok(Value::Bool(false))
            } else {
                Ok(Value::Null)
            }
        }
        Some(Value::Int(n)) => Ok(Value::Bool(n != 0)),
        Some(Value::Null) => Ok(Value::Null),
        _ => unreachable!(),
    }
}

//
// Internal functions
//

fn internal_starts_with(
    _: &Runtime,
    args: Vec<Value>,
) -> Result<Value, String> {
    let mut iter = args.into_iter();
    match (iter.next(), iter.next()) {
        (Some(Value::String(s)), Some(Value::String(prefix))) => {
            Ok(Value::Bool(s.starts_with(prefix.as_str())))
        }

        (_, Some(Value::Null)) | (Some(Value::Null), _) => Ok(Value::Null),
        _ => unreachable!(),
    }
}

fn internal_ends_with(
    _: &Runtime,
    args: Vec<Value>,
) -> Result<Value, String> {
    let mut iter = args.into_iter();
    match (iter.next(), iter.next()) {
        (Some(Value::String(s)), Some(Value::String(suffix))) => {
            Ok(Value::Bool(s.ends_with(suffix.as_str())))
        }
        (_, Some(Value::Null)) | (Some(Value::Null), _) => Ok(Value::Null),
        _ => unreachable!(),
    }
}

fn internal_contains(
    _: &Runtime,
    args: Vec<Value>,
) -> Result<Value, String> {
    let mut iter = args.into_iter();
    match (iter.next(), iter.next()) {
        (Some(Value::String(s)), Some(Value::String(substring))) => {
            Ok(Value::Bool(s.contains(substring.as_str())))
        }
        (_, Some(Value::Null)) | (Some(Value::Null), _) => Ok(Value::Null),
        _ => unreachable!(),
    }
}

fn internal_is_null(
    _: &Runtime,
    args: Vec<Value>,
) -> Result<Value, String> {
    let mut iter = args.into_iter();
    match (iter.next(), iter.next()) {
        (Some(Value::Bool(is_not)), Some(Value::Null)) => Ok(Value::Bool(!is_not)),
        (Some(Value::Bool(is_not)), Some(_)) => Ok(Value::Bool(is_not)),
        _ => unreachable!(),
    }
}

fn internal_node_has_labels(
    runtime: &Runtime,
    args: Vec<Value>,
) -> Result<Value, String> {
    let mut iter = args.into_iter();
    match (iter.next(), iter.next()) {
        (Some(Value::Node(node_id)), Some(Value::List(required_labels))) => {
            let actual_labels = runtime
                .g
                .borrow()
                .get_node_labels(node_id)
                .collect::<BTreeSet<_>>();
            let all_labels_present = required_labels.iter().all(|label| {
                if let Value::String(label) = label {
                    actual_labels.contains(label)
                } else {
                    false
                }
            });

            Ok(Value::Bool(all_labels_present))
        }
        (Some(n), Some(l)) => Err(format!(
            "Type mismatch: expected Node and Labels Null but was ({}, {})",
            n.name(),
            l.name()
        )),
        _ => unreachable!(),
    }
}

fn internal_regex_matches(
    _: &Runtime,
    args: Vec<Value>,
) -> Result<Value, String> {
    let mut iter = args.into_iter();
    match (iter.next(), iter.next()) {
        (Some(Value::String(s)), Some(Value::String(pattern))) => {
            // Compile the regex pattern
            match regex::Regex::new(pattern.as_str()) {
                Ok(re) => Ok(Value::Bool(re.is_match(s.as_str()))),
                Err(e) => Err(format!("Invalid regex pattern: {e}")),
            }
        }
        (Some(Value::Null), _) | (_, Some(Value::Null)) => Ok(Value::Null),
        _ => unreachable!(),
    }
}

fn internal_case(
    _: &Runtime,
    args: Vec<Value>,
) -> Result<Value, String> {
    let mut iter = args.into_iter();
    match (iter.next(), iter.next()) {
        (Some(Value::List(alts)), None) => {
            for pair in alts.chunks(2) {
                match pair {
                    [Value::Bool(false) | Value::Null, _] => {}
                    [_, result] => return Ok(result.clone()),
                    _ => unreachable!(),
                }
            }
            Ok(Value::Null)
        }
        (Some(value), Some(Value::List(alts))) => {
            for pair in alts.chunks(2) {
                if let [condition, result] = pair {
                    if *condition == value {
                        return Ok(result.clone());
                    }
                }
            }
            Ok(Value::Null)
        }
        _ => unreachable!(),
    }
}

fn db_labels(
    runtime: &Runtime,
    _args: Vec<Value>,
) -> Result<Value, String> {
    Ok(Value::List(
        runtime
            .g
            .borrow()
            .get_labels()
            .map(|n| Value::String(n.clone()))
            .collect(),
    ))
}

fn db_types(
    runtime: &Runtime,
    _args: Vec<Value>,
) -> Result<Value, String> {
    Ok(Value::List(
        runtime
            .g
            .borrow()
            .get_types()
            .map(|n| Value::String(n.clone()))
            .collect(),
    ))
}

fn db_properties(
    runtime: &Runtime,
    _args: Vec<Value>,
) -> Result<Value, String> {
    Ok(Value::List(
        runtime
            .g
            .borrow()
            .get_properties()
            .map(|n| Value::String(n.clone()))
            .collect(),
    ))
}<|MERGE_RESOLUTION|>--- conflicted
+++ resolved
@@ -4,11 +4,7 @@
 use crate::value::Value;
 use hashbrown::HashMap;
 use rand::Rng;
-<<<<<<< HEAD
-use std::collections::{BTreeMap, BTreeSet};
-=======
 use std::fmt::Display;
->>>>>>> 2fc13850
 use std::rc::Rc;
 use std::sync::OnceLock;
 
@@ -647,8 +643,6 @@
         ],
         FnType::Internal,
     );
-<<<<<<< HEAD
-    funcs.add("contains", internal_contains, false, 2, 2, FnType::Internal);
     funcs.add("is_null", internal_is_null, false, 2, 2, FnType::Internal);
     funcs.add(
         "node_has_labels",
@@ -658,8 +652,6 @@
         2,
         FnType::Internal,
     );
-=======
->>>>>>> 2fc13850
     funcs.add(
         "regex_matches",
         internal_regex_matches,
