--- conflicted
+++ resolved
@@ -9,14 +9,9 @@
 use crate::{
     cypher::Parser,
     matrix::{Delete, Iter, Matrix, Set, Size},
-<<<<<<< HEAD
-    planner::{Planner, IR},
-    runtime::{evaluate_param, ro_run, run, Runtime},
+    planner::{IR, Planner},
+    runtime::{Runtime, evaluate_param, ro_run, run},
     value::Value,
-=======
-    planner::{IR, Planner},
-    runtime::{Runtime, Value, evaluate_param, ro_run, run},
->>>>>>> 8bd91bdf
 };
 
 pub struct Graph {
