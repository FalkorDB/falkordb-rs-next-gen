--- conflicted
+++ resolved
@@ -208,7 +208,6 @@
             len += 1;
             current = chars.next();
         }
-<<<<<<< HEAD
         if current == Some('.') {
             let mut is_float = false;
             while let Some('0'..='9') = chars.next() {
@@ -223,14 +222,6 @@
                         (Token::Float(num), len)
                     });
             }
-=======
-        if str[pos..pos + len].contains('.') {
-            return str[pos..pos + len]
-                .parse::<f64>()
-                .map_or((Token::Error("Float overflow".to_string()), 0), |num| {
-                    (Token::Float(num), len)
-                });
->>>>>>> 0c8ac36c
         }
         str[pos..pos + len]
             .parse::<i64>()
@@ -557,9 +548,8 @@
     fn parse_list_operator_expression(&mut self) -> Result<QueryExprIR, String> {
         let mut expr = self.parse_property_expression()?;
 
-<<<<<<< HEAD
-        while let (Token::LBrace, len) = self.lexer.current() {
-            self.lexer.next(len);
+        while let Token::LBrace = self.lexer.current() {
+            self.lexer.next();
 
             let from = self.parse_expr();
             if optional_match_token!(self.lexer, DotDot) {
@@ -570,13 +560,6 @@
                 match_token!(self.lexer, RBrace);
                 expr = QueryExprIR::GetElement(Box::new((expr, from?)));
             }
-=======
-        while self.lexer.current() == Token::LBrace {
-            self.lexer.next();
-            let index = self.parse_expr()?;
-            match_token!(self.lexer, RBrace);
-            expr = QueryExprIR::GetElement(Box::new((expr, index)));
->>>>>>> 0c8ac36c
         }
 
         Ok(expr)
