use crate::ast::{Alias, ExprIR, NodePattern, PathPattern, Pattern, QueryIR, RelationshipPattern};
use crate::cypher::Token::{RBrace, RParen};
use crate::functions::{FnType, get_functions};
use crate::tree;
use falkordb_macro::parse_binary_expr;
use orx_tree::{DynTree, NodeRef};
use std::collections::{BTreeMap, HashSet};
use std::num::IntErrorKind;
use std::str::Chars;

#[derive(Debug, PartialEq, Clone)]
enum Keyword {
    Call,
    Match,
    Unwind,
    Merge,
    Create,
    Delete,
    Where,
    With,
    Return,
    As,
    Null,
    Or,
    Xor,
    And,
    Not,
    Is,
    In,
    Starts,
    Ends,
    Contains,
    True,
    False,
}

#[derive(Debug, PartialEq, Clone)]
enum Token {
    Ident(String),
    Keyword(Keyword, String),
    Parameter(String),
    Integer(i64),
    Float(f64),
    String(String),
    LBrace,
    RBrace,
    LBracket,
    RBracket,
    LParen,
    RParen,
    Modulo,
    Power,
    Star,
    Slash,
    Plus,
    Dash,
    Equal,
    LessThan,
    GreaterThan,
    Comma,
    Colon,
    Dot,
    DotDot,
    Pipe,
    RegexMatches,
    Error(String),
    EndOfFile,
}

const KEYWORDS: [(&str, Keyword); 22] = [
    ("CALL", Keyword::Call),
    ("MATCH", Keyword::Match),
    ("UNWIND", Keyword::Unwind),
    ("MERGE", Keyword::Merge),
    ("CREATE", Keyword::Create),
    ("DELETE", Keyword::Delete),
    ("WHERE", Keyword::Where),
    ("WITH", Keyword::With),
    ("RETURN", Keyword::Return),
    ("AS", Keyword::As),
    ("NULL", Keyword::Null),
    ("OR", Keyword::Or),
    ("XOR", Keyword::Xor),
    ("AND", Keyword::And),
    ("NOT", Keyword::Not),
    ("IS", Keyword::Is),
    ("IN", Keyword::In),
    ("STARTS", Keyword::Starts),
    ("ENDS", Keyword::Ends),
    ("CONTAINS", Keyword::Contains),
    ("TRUE", Keyword::True),
    ("FALSE", Keyword::False),
];

const MIN_I64: [&str; 5] = [
    "0b1000000000000000000000000000000000000000000000000000000000000000", // binary
    "0o1000000000000000000000",                                           // octal
    "01000000000000000000000",                                            // octal
    "9223372036854775808",                                                // decimal
    "0x8000000000000000",                                                 // hex
];

struct Lexer<'a> {
    str: &'a str,
    pos: usize,
    cached_current: (Token, usize),
}

#[derive(Debug)]
enum ExpressionListType {
    OneOrMore,
    ZeroOrMoreClosedBy(Token),
}

impl ExpressionListType {
    fn is_end_token(
        &self,
        current_token: Token,
    ) -> bool {
        match self {
            Self::OneOrMore => false,
            Self::ZeroOrMoreClosedBy(token) => token == &current_token,
        }
    }
}

impl<'a> Lexer<'a> {
    fn new(str: &'a str) -> Self {
        Self {
            str,
            pos: Self::read_spaces(str, 0),
            cached_current: Self::get_token(str, Self::read_spaces(str, 0)),
        }
    }

    fn next(&mut self) {
        self.pos += self.cached_current.1;
        self.pos += Self::read_spaces(self.str, self.pos);
        self.cached_current = Self::get_token(self.str, self.pos);
    }

    fn read_spaces(
        str: &'a str,
        pos: usize,
    ) -> usize {
        let mut len = 0;
        let mut chars = str[pos..].chars();
        while let Some(' ' | '\t' | '\n') = chars.next() {
            len += 1;
        }
        len
    }

    fn current(&self) -> Token {
        self.cached_current.0.clone()
    }

    #[inline]
    #[allow(clippy::too_many_lines)]
    fn get_token(
        str: &'a str,
        pos: usize,
    ) -> (Token, usize) {
        let mut chars = str[pos..].chars();
        if let Some(char) = chars.next() {
            return match char {
                '[' => (Token::LBrace, 1),
                ']' => (Token::RBrace, 1),
                '{' => (Token::LBracket, 1),
                '}' => (Token::RBracket, 1),
                '(' => (Token::LParen, 1),
                ')' => (Token::RParen, 1),
                '%' => (Token::Modulo, 1),
                '^' => (Token::Power, 1),
                '*' => (Token::Star, 1),
                '/' => (Token::Slash, 1),
                '+' => (Token::Plus, 1),
                '-' => (Token::Dash, 1),
                '=' => match chars.next() {
                    Some('~') => (Token::RegexMatches, 2),
                    _ => (Token::Equal, 1),
                },
                '<' => (Token::LessThan, 1),
                '>' => (Token::GreaterThan, 1),
                ',' => (Token::Comma, 1),
                ':' => (Token::Colon, 1),
                '.' => match chars.next() {
                    Some('.') => (Token::DotDot, 2),
                    Some('0'..='9') => Self::lex_numeric(str, chars, pos, 2),
                    _ => (Token::Dot, 1),
                },
                '|' => (Token::Pipe, 1),
                '\'' => {
                    let mut len = 1;
                    let mut end = false;
                    while let Some(c) = chars.next() {
                        if c == '\\' {
                            len += chars.next().unwrap().len_utf8();
                        } else if c == '\'' {
                            end = true;
                            break;
                        }
                        len += c.len_utf8();
                    }
                    if !end {
                        return (Token::Error(str[pos + 1..pos + len].to_string()), len + 1);
                    }
                    (Token::String(str[pos + 1..pos + len].to_string()), len + 1)
                }
                '\"' => {
                    let mut len = 1;
                    let mut end = false;
                    for c in chars.by_ref() {
                        if c == '\"' {
                            end = true;
                            break;
                        }
                        len += c.len_utf8();
                    }
                    if !end {
                        return (Token::Error(str[pos + 1..pos + len].to_string()), len + 1);
                    }
                    (Token::String(str[pos + 1..pos + len].to_string()), len + 1)
                }
                '0'..='9' => Self::lex_numeric(str, chars, pos, 1),
                '$' => {
                    let mut len = 1;
                    while let Some('a'..='z' | 'A'..='Z' | '0'..='9') = chars.next() {
                        len += 1;
                    }
                    let token = Token::Parameter(str[pos + 1..pos + len].to_string());
                    (token, len)
                }
                'a'..='z' | 'A'..='Z' | '_' => {
                    let mut len = 1;
                    while let Some('a'..='z' | 'A'..='Z' | '0'..='9' | '_') = chars.next() {
                        len += 1;
                    }

                    let token = KEYWORDS
                        .iter()
                        .find(|&other| str[pos..pos + len].eq_ignore_ascii_case(other.0))
                        .map_or_else(
                            || Token::Ident(str[pos..pos + len].to_string()),
                            |o| Token::Keyword(o.1.clone(), str[pos..pos + len].to_string()),
                        );
                    (token, len)
                }
                '`' => {
                    let mut len = 1;
                    let mut end = false;
                    for c in chars.by_ref() {
                        if c == '`' {
                            end = true;
                            break;
                        }
                        len += c.len_utf8();
                    }
                    if !end {
                        return (Token::Error(str[pos + 1..pos + len].to_string()), len + 1);
                    }
                    (Token::Ident(str[pos + 1..pos + len].to_string()), len + 1)
                }
                _ => (
                    Token::Error(format!("Unexpected token at pos: {pos} at char {char}")),
                    0,
                ),
            };
        }
        (Token::EndOfFile, 0)
    }

    fn lex_numeric(
        str: &'a str,
        mut chars: Chars,
        pos: usize,
        mut len: usize,
    ) -> (Token, usize) {
        while let Some(c) = chars.next() {
            if c == '.' {
                if let Some('.') = chars.clone().next() {
                    break; // Stop when encountering `..`
                }
            }
            if c.is_ascii_alphanumeric() || c == '_' || c == '$' || c == '+' || c == '-' || c == '.'
            {
                len += 1;
            } else {
                break;
            }
        }
        let str = str[pos..pos + len].to_string();
        let token = Lexer::str2number_token(&str);
        (token, len)
    }

    fn is_str_float(str: &str) -> bool {
        str.contains('.')
            || str.to_lowercase().contains('e')
                && !(str.starts_with("0x") || str.starts_with("0X"))
                && !(str.starts_with("0b") || str.starts_with("0B"))
                && !(str.starts_with("0o") || str.starts_with("0O"))
    }

    fn str2number_token(str: &str) -> Token {
        if Lexer::is_str_float(str) {
            return match str.parse::<f64>() {
                Ok(f) if f.is_finite() => Token::Float(f),
                Ok(_) => Token::Error(format!("Float overflow '{str}'")),
                Err(_) => Token::Error(format!("Invalid float: {str}")),
            };
        }

        if str.eq_ignore_ascii_case(MIN_I64[0])
            || str.eq_ignore_ascii_case(MIN_I64[1])
            || str.eq_ignore_ascii_case(MIN_I64[2])
            || str.eq_ignore_ascii_case(MIN_I64[3])
            || str.eq_ignore_ascii_case(MIN_I64[4])
        {
            return Token::Integer(i64::MIN);
        }

        let (mut offset, mut radix) = (0, 10);
        if str.starts_with("0x") || str.starts_with("0X") {
            offset = 2;
            radix = 16;
        } else if str.starts_with("0b") || str.starts_with("0B") {
            offset = 2;
            radix = 2;
        } else if str.starts_with("0o") || str.starts_with("0O") {
            offset = 2;
            radix = 8;
        } else if 1 < str.len() && str.starts_with('0') {
            offset = 1;
            radix = 8;
        }
        let number_str = &str[offset..];
        i64::from_str_radix(number_str, radix).map_or_else(
            |err| match err.kind() {
                IntErrorKind::NegOverflow | IntErrorKind::PosOverflow => {
                    Token::Error(format!("Integer overflow '{number_str}'"))
                }
                _ => Token::Error(format!("Invalid numeric value '{number_str}'")),
            },
            Token::Integer,
        )
    }

    pub fn format_error(
        &self,
        err: &str,
    ) -> String {
<<<<<<< HEAD
        format!("{}, errCtx: {}", err, self.str)
=======
        format!(
            "{}\n{}^{} pos {}",
            self.str,
            " ".repeat(self.pos),
            err,
            self.pos
        )
>>>>>>> c9522457
    }

    fn set_pos(
        &mut self,
        pos: usize,
    ) {
        self.pos = pos;
        self.cached_current = Self::get_token(self.str, pos);
    }
}

macro_rules! match_token {
    ($lexer:expr, $token:ident) => {
        match $lexer.current() {
            Token::$token => {
                $lexer.next();
            }
            token => return Err($lexer.format_error(&format!("Unexpected token: {token:?}"))),
        }
    };
    ($lexer:expr => $token:ident) => {
        match $lexer.current() {
            Token::Keyword(Keyword::$token, _) => {
                $lexer.next();
            }
            token => return Err($lexer.format_error(&format!("Unexpected token: {token:?}"))),
        }
    };
    () => {};
}

macro_rules! optional_match_token {
    ($lexer:expr, $token:ident) => {
        match $lexer.current() {
            Token::$token => {
                $lexer.next();
                true
            }
            _ => false,
        }
    };
    ($lexer:expr => $token:ident) => {
        match $lexer.current() {
            Token::Keyword(Keyword::$token, _) => {
                $lexer.next();
                true
            }
            _ => false,
        }
    };
    () => {};
}

pub struct Parser<'a> {
    lexer: Lexer<'a>,
    anon_id: i32,
}

impl<'a> Parser<'a> {
    #[must_use]
    pub fn new(str: &'a str) -> Self {
        Self {
            lexer: Lexer::new(str),
            anon_id: 0,
        }
    }

    pub fn parse_parameters(
        &mut self
    ) -> Result<(BTreeMap<String, DynTree<ExprIR>>, &'a str), String> {
        match self.lexer.current() {
            Token::Ident(id) => {
                if id == "CYPHER" {
                    self.lexer.next();
                    let mut params = BTreeMap::new();
                    while let Token::Ident(id) = self.lexer.current() {
                        self.lexer.next();
                        match_token!(self.lexer, Equal);
                        params.insert(id, self.parse_expr()?);
                    }
                    Ok((params, &self.lexer.str[self.lexer.pos..]))
                } else {
                    Ok((BTreeMap::new(), self.lexer.str))
                }
            }
            _ => Ok((BTreeMap::new(), self.lexer.str)),
        }
    }

    pub fn parse(&mut self) -> Result<QueryIR, String> {
        let mut ir = self.parse_query()?;
        ir.validate()?;
        Ok(ir)
    }

    fn parse_query(&mut self) -> Result<QueryIR, String> {
        let mut clauses = Vec::new();
        let mut write = false;
        loop {
            while let Token::Keyword(
                Keyword::Match | Keyword::Unwind | Keyword::Call | Keyword::Where,
                _,
            ) = self.lexer.current()
            {
                clauses.push(self.parse_reading_clasue()?);
            }
            while let Token::Keyword(Keyword::Create | Keyword::Merge | Keyword::Delete, _) =
                self.lexer.current()
            {
                write = true;
                clauses.push(self.parse_writing_clause()?);
            }
            if optional_match_token!(self.lexer => With) {
                clauses.push(self.parse_with_clause(write)?);
            } else {
                break;
            }
            write = false;
        }
        if optional_match_token!(self.lexer => Return) {
            clauses.push(self.parse_return_clause(write)?);
            write = false;
        }
        if self.lexer.current() != Token::EndOfFile {
            return Err(self
                .lexer
<<<<<<< HEAD
                .format_error(&format!("Invalid input '{:?}'", self.lexer.current())));
=======
                .format_error(&format!("Unexpected token: {:?}", self.lexer.current())));
>>>>>>> c9522457
        }
        Ok(QueryIR::Query(clauses, write))
    }

    fn parse_reading_clasue(&mut self) -> Result<QueryIR, String> {
        match self.lexer.current() {
            Token::Keyword(Keyword::Match, _) => {
                self.lexer.next();
                self.parse_match_clause()
            }
            Token::Keyword(Keyword::Unwind, _) => {
                self.lexer.next();
                self.parse_unwind_clause()
            }
            Token::Keyword(Keyword::Call, _) => {
                self.lexer.next();
                self.parse_call_clause()
            }
            Token::Keyword(Keyword::Where, _) => {
                self.lexer.next();
                self.parse_where_clause()
            }
            Token::Error(s) => Err(s),
            token => Err(self
                .lexer
                .format_error(&format!("Unexpected token {token:?}"))),
        }
    }

    fn parse_writing_clause(&mut self) -> Result<QueryIR, String> {
        match self.lexer.current() {
            Token::Keyword(Keyword::Create, _) => {
                self.lexer.next();
                self.parse_create_clause()
            }
            Token::Keyword(Keyword::Merge, _) => {
                self.lexer.next();
                self.parse_merge_clause()
            }
            Token::Keyword(Keyword::Delete, _) => {
                self.lexer.next();
                self.parse_delete_clause()
            }
            Token::Error(s) => Err(s),
            token => Err(self
                .lexer
                .format_error(&format!("Unexpected token {token:?}"))),
        }
    }

    fn parse_call_clause(&mut self) -> Result<QueryIR, String> {
        let ident = self.parse_dotted_ident()?;
        match_token!(self.lexer, LParen);
        Ok(QueryIR::Call(
            ident,
            self.parse_expression_list(ExpressionListType::ZeroOrMoreClosedBy(RParen))?,
        ))
    }

    fn parse_dotted_ident(&mut self) -> Result<String, String> {
        let mut ident = self.parse_ident()?;
        while self.lexer.current() == Token::Dot {
            self.lexer.next();
            ident.push('.');
            ident.push_str(&self.parse_ident()?);
        }
        Ok(ident)
    }

    fn parse_match_clause(&mut self) -> Result<QueryIR, String> {
        Ok(QueryIR::Match(self.parse_pattern(Keyword::Match)?))
    }

    fn parse_unwind_clause(&mut self) -> Result<QueryIR, String> {
        let list = self.parse_expr()?;
        match_token!(self.lexer => As);
        let ident = self.parse_ident()?;
        Ok(QueryIR::Unwind(list, ident))
    }

    fn parse_create_clause(&mut self) -> Result<QueryIR, String> {
        Ok(QueryIR::Create(self.parse_pattern(Keyword::Create)?))
    }

    fn parse_merge_clause(&mut self) -> Result<QueryIR, String> {
        Ok(QueryIR::Merge(self.parse_pattern(Keyword::Merge)?))
    }

    fn parse_delete_clause(&mut self) -> Result<QueryIR, String> {
        Ok(QueryIR::Delete(
            self.parse_expression_list(ExpressionListType::OneOrMore)?,
        ))
    }

    fn parse_where_clause(&mut self) -> Result<QueryIR, String> {
        Ok(QueryIR::Where(self.parse_expr()?))
    }

    fn parse_with_clause(
        &mut self,
        write: bool,
    ) -> Result<QueryIR, String> {
        if optional_match_token!(self.lexer, Star) {
            return Ok(QueryIR::With(vec![], write));
        }
        Ok(QueryIR::With(self.parse_named_exprs()?, write))
    }

    fn parse_return_clause(
        &mut self,
        write: bool,
    ) -> Result<QueryIR, String> {
        Ok(QueryIR::Return(self.parse_named_exprs()?, write))
    }

    fn parse_pattern(
        &mut self,
        clause: Keyword,
    ) -> Result<Pattern, String> {
        let mut nodes = Vec::new();
        let mut nodes_alias = HashSet::new();
        let mut relationships = Vec::new();
        let mut paths = Vec::new();
        loop {
            if let Token::Ident(p) = self.lexer.current() {
                match_token!(self.lexer, Equal);
                let mut vars = Vec::new();
                let left = self.parse_node_pattern()?;
                let mut left_alias = left.alias.clone();
                vars.push(left_alias.clone());
                if nodes_alias.insert(left.alias.to_string()) {
                    nodes.push(left);
                }
                loop {
                    if let Token::Dash | Token::LessThan = self.lexer.current() {
                        let (relationship, right) =
                            self.parse_relationship_pattern(left_alias, &clause)?;
                        vars.push(relationship.alias.clone());
                        vars.push(right.alias.clone());
                        left_alias = right.alias.clone();
                        relationships.push(relationship);
                        if nodes_alias.insert(right.alias.to_string()) {
                            nodes.push(right);
                        }
                    } else {
                        paths.push(PathPattern::new(vars, p));
                        break;
                    }
                }
            } else {
                let left = self.parse_node_pattern()?;
                let mut left_alias = left.alias.clone();

                if nodes_alias.insert(left.alias.to_string()) {
                    nodes.push(left);
                }
                while let Token::Dash | Token::LessThan = self.lexer.current() {
                    let (relationship, right) =
                        self.parse_relationship_pattern(left_alias, &clause)?;
                    left_alias = right.alias.clone();
                    relationships.push(relationship);
                    if nodes_alias.insert(right.alias.to_string()) {
                        nodes.push(right);
                    }
                }
            }

            if clause == Keyword::Merge {
                break;
            }

            match self.lexer.current() {
                Token::Comma => {
                    self.lexer.next();
                }
                Token::Keyword(token, _) => {
                    if token == clause {
                        self.lexer.next();
                        continue;
                    }
                    break;
                }
                _ => break,
            }
        }

        Ok(Pattern::new(nodes, relationships, paths))
    }

    fn parse_primary_expr(&mut self) -> Result<DynTree<ExprIR>, String> {
        match self.lexer.current() {
            Token::Ident(ident) => {
                let mut namespace_and_function = ident.to_lowercase();
                self.lexer.next();
                let pos = self.lexer.pos;
                while self.lexer.current() == Token::Dot {
                    self.lexer.next();
                    match self.lexer.current() {
                        Token::Ident(id) => {
                            self.lexer.next();
                            namespace_and_function.push('.');
                            namespace_and_function.push_str(&id.to_lowercase());
                        }
                        _ => break,
                    }
                }
                if self.lexer.current() == Token::LParen {
                    self.lexer.next();

                    let is_aggregate = get_functions().is_aggregate(&namespace_and_function);
                    return Ok(tree!(ExprIR::FuncInvocation(
                        namespace_and_function,
                        if is_aggregate { FnType::Aggregation } else { FnType::Function },
                    ); self.parse_expression_list(ExpressionListType::ZeroOrMoreClosedBy(RParen))?));
                }
                self.lexer.set_pos(pos);
                Ok(tree!(ExprIR::Var(ident)))
            }
            Token::Parameter(param) => {
                self.lexer.next();
                Ok(tree!(ExprIR::Parameter(param)))
            }
            Token::Keyword(Keyword::Null, _) => {
                self.lexer.next();
                Ok(tree!(ExprIR::Null))
            }
            Token::Keyword(Keyword::True, _) => {
                self.lexer.next();
                Ok(tree!(ExprIR::Bool(true)))
            }
            Token::Keyword(Keyword::False, _) => {
                self.lexer.next();
                Ok(tree!(ExprIR::Bool(false)))
            }
            Token::Integer(i) => {
                self.lexer.next();
                Ok(tree!(ExprIR::Integer(i)))
            }
            Token::Float(f) => {
                self.lexer.next();
                Ok(tree!(ExprIR::Float(f)))
            }
            Token::String(s) => {
                self.lexer.next();
                Ok(tree!(ExprIR::String(s)))
            }
            Token::LBrace => {
                self.lexer.next();
                Ok(tree!(ExprIR::List; self.parse_expression_list(
                    ExpressionListType::ZeroOrMoreClosedBy(RBrace),
                )?))
            }
            Token::LBracket => self.parse_map(),
            Token::LParen => {
                self.lexer.next();
                let expr = self.parse_expr()?;
                match_token!(self.lexer, RParen);
                Ok(expr)
            }
            Token::Error(s) => Err(s),
            token => Err(self
                .lexer
                .format_error(&format!("Unexpected token {token:?}"))),
        }
    }

    fn parse_property_expression(&mut self) -> Result<DynTree<ExprIR>, String> {
        let mut expr = self.parse_primary_expr()?;

        while self.lexer.current() == Token::Dot {
            self.lexer.next();
            let ident = self.parse_ident()?;
            expr = tree!(
                ExprIR::FuncInvocation("property".to_string(), FnType::Internal),
                expr,
                tree!(ExprIR::String(ident))
            );
        }

        Ok(expr)
    }

    // match one of those kind [..4], [4..], [4..5], [6]
    fn parse_list_operator_expression(&mut self) -> Result<DynTree<ExprIR>, String> {
        let mut expr = self.parse_property_expression()?;

        while self.lexer.current() == Token::LBrace {
            self.lexer.next();

            let from = self.parse_expr();
            if optional_match_token!(self.lexer, DotDot) {
                let to = self.parse_expr();
                match_token!(self.lexer, RBrace);
                expr = tree!(
                    ExprIR::GetElements,
                    expr.clone(),
                    from.unwrap_or_else(|_| tree!(ExprIR::Integer(0))),
                    to.unwrap_or_else(|_| tree!(ExprIR::Length, expr))
                );
            } else {
                match_token!(self.lexer, RBrace);
                expr = tree!(ExprIR::GetElement, expr, from?);
            }
        }

        Ok(expr)
    }

    fn parse_null_operator_expression(&mut self) -> Result<DynTree<ExprIR>, String> {
        let expr = self.parse_list_operator_expression()?;

        match self.lexer.current() {
            Token::Keyword(Keyword::Is, _) => {
                self.lexer.next();
                match self.lexer.current() {
                    Token::Keyword(Keyword::Null, _) => {
                        self.lexer.next();
                        Ok(tree!(ExprIR::IsNull, expr))
                    }
                    _ => Ok(expr),
                }
            }
            _ => Ok(expr),
        }
    }

    fn parse_unary_add_or_subtract_expr(&mut self) -> Result<DynTree<ExprIR>, String> {
        optional_match_token!(self.lexer, Plus);
        let minus = optional_match_token!(self.lexer, Dash);
        let expr = self.parse_null_operator_expression()?;
        if matches!(expr.root().data(), ExprIR::Integer(i64::MIN)) {
            if minus {
                return Ok(tree!(ExprIR::Integer(i64::MIN)));
            }
            return Err(self
                .lexer
                .format_error(format!("Integer overflow '{}'", i64::MAX).as_str()));
        }
        if minus {
            return Ok(tree!(ExprIR::Negate, expr));
        }
        Ok(expr)
    }

    fn parse_power_expr(&mut self) -> Result<DynTree<ExprIR>, String> {
        parse_binary_expr!(self.parse_unary_add_or_subtract_expr()?, Token::Power => Pow);
    }

    fn parse_mul_div_modulo_expr(&mut self) -> Result<DynTree<ExprIR>, String> {
        parse_binary_expr!(self.parse_power_expr()?, Token::Star => Mul, Token::Slash =>  Div, Token::Modulo => Modulo);
    }

    fn parse_add_sub_expr(&mut self) -> Result<DynTree<ExprIR>, String> {
        parse_binary_expr!(self.parse_mul_div_modulo_expr()?, Token::Plus => Add, Token::Dash => Sub);
    }

    fn parser_string_list_null_predicate_expr(&mut self) -> Result<DynTree<ExprIR>, String> {
        let lhs = self.parse_add_sub_expr()?;
        match self.lexer.current() {
            Token::Keyword(Keyword::In, _) => {
                self.lexer.next();
                let rhs = self.parse_add_sub_expr()?;
                Ok(tree!(ExprIR::In, lhs, rhs))
            }
            Token::Keyword(Keyword::Starts, _) => {
                self.lexer.next();
                match_token!(self.lexer => With);
                let rhs = self.parse_add_sub_expr()?;
                Ok(tree!(
                    ExprIR::FuncInvocation("starts_with".to_string(), FnType::Internal),
                    lhs,
                    rhs
                ))
            }
            Token::Keyword(Keyword::Ends, _) => {
                self.lexer.next();
                match_token!(self.lexer => With);
                let rhs = self.parse_add_sub_expr()?;
                Ok(tree!(
                    ExprIR::FuncInvocation("ends_with".to_string(), FnType::Internal),
                    lhs,
                    rhs
                ))
            }
            Token::Keyword(Keyword::Contains, _) => {
                self.lexer.next();
                let rhs = self.parse_add_sub_expr()?;
                Ok(tree!(
                    ExprIR::FuncInvocation("contains".to_string(), FnType::Internal),
                    lhs,
                    rhs
                ))
            }
            Token::RegexMatches => {
                self.lexer.next();
                let rhs = self.parse_add_sub_expr()?;
                Ok(tree!(
                    ExprIR::FuncInvocation("regex_matches".to_string(), FnType::Internal),
                    lhs,
                    rhs
                ))
            }
            _ => Ok(lhs),
        }
    }

    fn parse_comparison_expr(&mut self) -> Result<DynTree<ExprIR>, String> {
        parse_binary_expr!(self.parser_string_list_null_predicate_expr()?, Token::Equal => Eq);
    }

    fn parse_not_expr(&mut self) -> Result<DynTree<ExprIR>, String> {
        let mut not_count = 0;

        while let Token::Keyword(Keyword::Not, _) = self.lexer.current() {
            self.lexer.next();
            not_count += 1;
        }

        let expr = self.parse_comparison_expr()?;

        if not_count % 2 == 0 {
            Ok(expr)
        } else {
            Ok(tree!(ExprIR::Not, expr))
        }
    }

    fn parse_and_expr(&mut self) -> Result<DynTree<ExprIR>, String> {
        parse_binary_expr!(self.parse_not_expr()?, Token::Keyword(Keyword::And, _) => And);
    }

    fn parse_xor_expr(&mut self) -> Result<DynTree<ExprIR>, String> {
        parse_binary_expr!(self.parse_and_expr()?, Token::Keyword(Keyword::Xor, _) => Xor);
    }

    fn parse_or_expr(&mut self) -> Result<DynTree<ExprIR>, String> {
        parse_binary_expr!(self.parse_xor_expr()?, Token::Keyword(Keyword::Or, _) => Or);
    }

    fn parse_expr(&mut self) -> Result<DynTree<ExprIR>, String> {
        self.parse_or_expr()
    }

    fn parse_ident(&mut self) -> Result<String, String> {
        match self.lexer.current() {
            Token::Ident(v) => {
                self.lexer.next();
                Ok(v)
            }
            Token::Error(s) => Err(s),
            token => Err(self
                .lexer
                .format_error(&format!("Unexpected token {token:?}"))),
        }
    }

    fn parse_named_exprs(&mut self) -> Result<Vec<DynTree<ExprIR>>, String> {
        let mut exprs = Vec::new();
        loop {
            let expr = self.parse_expr()?;
            if let Token::Keyword(Keyword::As, _) = self.lexer.current() {
                self.lexer.next();
                let ident = self.parse_ident()?;
                exprs.push(tree!(ExprIR::Set(ident), expr));
            } else {
                exprs.push(expr);
            }
            match self.lexer.current() {
                Token::Comma => self.lexer.next(),
                _ => return Ok(exprs),
            }
        }
    }

    fn parse_expression_list(
        &mut self,
        expression_list_type: ExpressionListType,
    ) -> Result<Vec<DynTree<ExprIR>>, String> {
        let mut exprs = Vec::new();
        while !expression_list_type.is_end_token(self.lexer.current()) {
            exprs.push(self.parse_expr()?);
            match self.lexer.current() {
                Token::Comma => self.lexer.next(),
                _ => break,
            }
        }

        if let ExpressionListType::ZeroOrMoreClosedBy(token) = expression_list_type {
            if self.lexer.current() == token {
                self.lexer.next();
            } else {
                return Err(self
                    .lexer
                    .format_error(&format!("Unexpected token {token:?}")));
            }
        }
        Ok(exprs)
    }

    fn parse_node_pattern(&mut self) -> Result<NodePattern, String> {
        match_token!(self.lexer, LParen);
        let alias = if let Token::Ident(id) = self.lexer.current() {
            self.lexer.next();
            Alias::String(id)
        } else {
            self.anon_id += 1;
            Alias::Anon(self.anon_id - 1)
        };
        let labels = self.parse_labels()?;
        let attrs = self.parse_map()?;
        match_token!(self.lexer, RParen);
        Ok(NodePattern::new(alias, labels, attrs))
    }

    fn parse_relationship_pattern(
        &mut self,
        src: Alias,
        clause: &Keyword,
    ) -> Result<(RelationshipPattern, NodePattern), String> {
        let is_incoming = optional_match_token!(self.lexer, LessThan);
        match_token!(self.lexer, Dash);
        let has_details = optional_match_token!(self.lexer, LBrace);
        let (alias, types, attrs) = if has_details {
            let alias = if let Token::Ident(id) = self.lexer.current() {
                self.lexer.next();
                Alias::String(id)
            } else {
                self.anon_id += 1;
                Alias::Anon(self.anon_id - 1)
            };
            let mut types = vec![];
            while optional_match_token!(self.lexer, Colon) {
                types.push(self.parse_ident()?);
                optional_match_token!(self.lexer, Pipe);
            }
            let attrs = self.parse_map()?;
            match_token!(self.lexer, RBrace);
            (alias, types, attrs)
        } else {
            self.anon_id += 1;
            (Alias::Anon(self.anon_id - 1), vec![], tree!(ExprIR::Map))
        };
        match_token!(self.lexer, Dash);
        let is_outgoing = optional_match_token!(self.lexer, GreaterThan);
        let dst = self.parse_node_pattern()?;
        let relationship = match (is_incoming, is_outgoing) {
            (true, true) | (false, false) => {
                if clause == &Keyword::Create {
                    return Err(self
                        .lexer
                        .format_error("Only directed relationships are supported in CREATE"));
                }
                RelationshipPattern::new(alias, types, attrs, src, dst.alias.clone(), true)
            }
            (true, false) => {
                RelationshipPattern::new(alias, types, attrs, dst.alias.clone(), src, false)
            }
            (false, true) => {
                RelationshipPattern::new(alias, types, attrs, src, dst.alias.clone(), false)
            }
        };
        Ok((relationship, dst))
    }

    fn parse_labels(&mut self) -> Result<Vec<String>, String> {
        let mut labels = Vec::new();
        while self.lexer.current() == Token::Colon {
            self.lexer.next();
            labels.push(self.parse_ident()?);
        }
        Ok(labels)
    }

    fn parse_map(&mut self) -> Result<DynTree<ExprIR>, String> {
        let mut attrs = Vec::new();
        if self.lexer.current() == Token::LBracket {
            self.lexer.next();
        } else {
            return Ok(tree!(ExprIR::Map));
        }

        loop {
            match self.lexer.current() {
                Token::Ident(key) | Token::Keyword(_, key) => {
                    self.lexer.next();
                    match_token!(self.lexer, Colon);
                    let value = self.parse_expr()?;
                    attrs.push(tree!(ExprIR::Var(key), value));

                    match self.lexer.current() {
                        Token::Comma => self.lexer.next(),
                        Token::RBracket => {
                            self.lexer.next();
                            return Ok(tree!(ExprIR::Map ; attrs));
                        }
                        Token::Error(s) => return Err(s),
                        token => {
                            return Err(self
                                .lexer
                                .format_error(&format!("Unexpected token {token:?}")));
                        }
                    }
                }
                _ => {
                    match_token!(self.lexer, RBracket);
                    return Ok(tree!(ExprIR::Map ; attrs));
                }
            }
        }
    }
}<|MERGE_RESOLUTION|>--- conflicted
+++ resolved
@@ -277,10 +277,8 @@
         mut len: usize,
     ) -> (Token, usize) {
         while let Some(c) = chars.next() {
-            if c == '.' {
-                if let Some('.') = chars.clone().next() {
-                    break; // Stop when encountering `..`
-                }
+            if c == '.' && chars.clone().next() == Some('.') {
+                break; // Stop when encountering `..`
             }
             if c.is_ascii_alphanumeric() || c == '_' || c == '$' || c == '+' || c == '-' || c == '.'
             {
@@ -350,17 +348,7 @@
         &self,
         err: &str,
     ) -> String {
-<<<<<<< HEAD
-        format!("{}, errCtx: {}", err, self.str)
-=======
-        format!(
-            "{}\n{}^{} pos {}",
-            self.str,
-            " ".repeat(self.pos),
-            err,
-            self.pos
-        )
->>>>>>> c9522457
+        format!("{}, errCtx: {}, pos {}", err, self.str, self.pos)
     }
 
     fn set_pos(
@@ -487,11 +475,7 @@
         if self.lexer.current() != Token::EndOfFile {
             return Err(self
                 .lexer
-<<<<<<< HEAD
                 .format_error(&format!("Invalid input '{:?}'", self.lexer.current())));
-=======
-                .format_error(&format!("Unexpected token: {:?}", self.lexer.current())));
->>>>>>> c9522457
         }
         Ok(QueryIR::Query(clauses, write))
     }
