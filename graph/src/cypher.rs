--- conflicted
+++ resolved
@@ -32,10 +32,7 @@
     And,
     Not,
     Modulo,
-<<<<<<< HEAD
-=======
     Power,
->>>>>>> c8d83b33
     Star,
     Plus,
     Dash,
@@ -104,10 +101,7 @@
                 '(' => return (Token::LParen, 1),
                 ')' => return (Token::RParen, 1),
                 '%' => return (Token::Modulo, 1),
-<<<<<<< HEAD
-=======
                 '^' => return (Token::Power, 1),
->>>>>>> c8d83b33
                 '*' => return (Token::Star, 1),
                 '+' => return (Token::Plus, 1),
                 '-' => {
@@ -636,18 +630,12 @@
         }
     }
 
-<<<<<<< HEAD
-    fn parse_mul_expr(&mut self) -> Result<QueryExprIR, String> {
-=======
     fn parse_power_expr(&mut self) -> Result<QueryExprIR, String> {
->>>>>>> c8d83b33
         let mut vec = Vec::new();
         loop {
             vec.push(self.parse_modulo_expr()?);
 
             match self.lexer.current() {
-<<<<<<< HEAD
-=======
                 Token::Power => {
                     self.lexer.next();
                 }
@@ -667,7 +655,6 @@
             vec.push(self.parse_power_expr()?);
 
             match self.lexer.current() {
->>>>>>> c8d83b33
                 Token::Star => {
                     self.lexer.next();
                 }
