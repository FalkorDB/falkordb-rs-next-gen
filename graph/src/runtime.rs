--- conflicted
+++ resolved
@@ -238,12 +238,6 @@
                 let b = self.run_expr(ir.child(2), env, finalize_agg)?;
                 get_elements(arr, a, b)
             }
-<<<<<<< HEAD
-
-            ExprIR::IsNode => match self.run_expr(ir.child(0), env, finalize_agg)? {
-                Value::Node(_) => Ok(Value::Bool(true)),
-                _ => Ok(Value::Bool(false)),
-=======
             ExprIR::IsNull => match *self.run_expr(ir.child(0), env, finalize_agg)? {
                 Value::Null => Ok(RcValue::bool(true)),
                 _ => Ok(RcValue::bool(false)),
@@ -251,7 +245,6 @@
             ExprIR::IsNode => match *self.run_expr(ir.child(0), env, finalize_agg)? {
                 Value::Node(_) => Ok(RcValue::bool(true)),
                 _ => Ok(RcValue::bool(false)),
->>>>>>> 20b5aa8f
             },
             ExprIR::IsRelationship => match *self.run_expr(ir.child(0), env, finalize_agg)? {
                 Value::Relationship(_, _, _) => Ok(RcValue::bool(true)),
@@ -396,25 +389,12 @@
                 })
                 .ok_or_else(|| String::from("Pow operator requires at least one argument")),
             ExprIR::FuncInvocation(name, fn_type) => {
-<<<<<<< HEAD
-                if finalize_agg {
-                    if let FnType::Aggregation(aggregation_return_type) = fn_type {
-                        match ir.child(ir.num_children() - 1).data() {
-                            ExprIR::Var(key) => {
-                                let res = Ok(env
-                                    .get(key)
-                                    .cloned()
-                                    .unwrap_or_else(|| aggregation_return_type.zero()));
-                                return res;
-                            }
-                            _ => unreachable!(),
-=======
                 if finalize_agg && *fn_type == FnType::Aggregation {
                     match ir.child(ir.num_children() - 1).data() {
                         ExprIR::Var(key) => {
-                            return Ok(env.get(key).unwrap_or_else(RcValue::null));
->>>>>>> 20b5aa8f
-                        }
+                            return Ok(env.get(key).unwrap_or_else(aggregation_return_type.zero()));
+                        }
+                        _ => unreachable!(),
                     }
                 }
                 let args = ir
