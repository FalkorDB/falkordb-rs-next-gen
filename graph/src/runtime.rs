<<<<<<< HEAD
use crate::functions::FnType::Write;
use crate::functions::{FnType, Functions, GraphFn, get_functions};
use crate::{ast::QueryExprIR, graph::Graph, planner::IR, value::Contains, value::Value};
use crate::{matrix, tensor};
use FnType::Read;
use orx_tree::{DynNode, NodeRef};
use std::cmp::Ordering;
use std::collections::BTreeMap;

pub struct Runtime {
    functions: &'static Functions,
    pub agg_ctxs: BTreeMap<u64, (Value, Value)>,
    pub node_iters: Vec<matrix::Iter<bool>>,
    pub relationship_iters: Vec<tensor::Iter>,
=======
use crate::{ast::ExprIR, graph::Graph, planner::IR, value::Contains, value::Value};
use crate::{matrix, tensor};
use orx_tree::{DynNode, DynTree, NodeRef};
use rand::Rng;
use std::cell::RefCell;
use std::cmp::Ordering;
use std::collections::BTreeMap;
use std::hash::{DefaultHasher, Hash, Hasher};
use std::time::{Duration, Instant};

type RuntimeFn<'a> = fn(&mut Runtime<'a>, Vec<Value>) -> Result<Value, String>;

pub trait ReturnCallback {
    fn return_value(
        &self,
        graph: &RefCell<Graph>,
        value: Value,
    );
}

pub struct ResultSummary {
    pub run_duration: Duration,
    pub labels_added: usize,
    pub labels_removed: i32,
    pub nodes_created: i32,
    pub relationships_created: i32,
    pub nodes_deleted: i32,
    pub relationships_deleted: i32,
    pub properties_set: i32,
    pub properties_removed: i32,
}

pub struct Runtime<'a> {
    read_functions: BTreeMap<String, RuntimeFn<'a>>,
    write_functions: BTreeMap<String, RuntimeFn<'a>>,
    agg_ctxs: BTreeMap<u64, (Value, Value)>,
    node_iters: Vec<matrix::Iter<bool>>,
    relationship_iters: Vec<tensor::Iter>,
>>>>>>> 51467c22
    parameters: BTreeMap<String, Value>,
    vars: BTreeMap<String, Value>,
    g: &'a RefCell<Graph>,
    write: bool,
    pub nodes_created: i32,
    pub relationships_created: i32,
    pub nodes_deleted: i32,
    pub relationships_deleted: i32,
    pub properties_set: i32,
    pub properties_removed: i32,
}

impl<'a> Runtime<'a> {
    #[must_use]
<<<<<<< HEAD
    pub fn new(parameters: BTreeMap<String, Value>) -> Self {
=======
    pub fn new(
        g: &'a RefCell<Graph>,
        parameters: BTreeMap<String, DynTree<ExprIR>>,
        write: bool,
    ) -> Self {
        let mut write_functions: BTreeMap<String, RuntimeFn> = BTreeMap::new();
        let mut read_functions: BTreeMap<String, RuntimeFn> = BTreeMap::new();

        // write functions
        write_functions.insert("create_node".to_string(), Self::create_node);
        write_functions.insert("create_relationship".to_string(), Self::create_relationship);
        write_functions.insert("delete_entity".to_string(), Self::delete_entity);

        // read functions
        read_functions.insert(
            "create_aggregate_ctx".to_string(),
            Self::create_aggregate_ctx,
        );
        read_functions.insert("create_node_iter".to_string(), Self::create_node_iter);
        read_functions.insert("next_node".to_string(), Self::next_node);
        read_functions.insert(
            "create_relationship_iter".to_string(),
            Self::create_relationship_iter,
        );
        read_functions.insert("next_relationship".to_string(), Self::next_relationship);
        read_functions.insert("property".to_string(), Self::property);
        read_functions.insert("toInteger".to_string(), Self::value_to_integer);
        read_functions.insert("labels".to_string(), Self::labels);
        read_functions.insert("startnode".to_string(), Self::start_node);
        read_functions.insert("endnode".to_string(), Self::end_node);
        read_functions.insert("size".to_string(), Self::size);
        read_functions.insert("head".to_string(), Self::head);
        read_functions.insert("last".to_string(), Self::last);
        read_functions.insert("tail".to_string(), Self::tail);
        read_functions.insert("reverse".to_string(), Self::reverse);
        read_functions.insert("substring".to_string(), Self::substring);
        read_functions.insert("split".to_string(), Self::split);
        read_functions.insert("toLower".to_string(), Self::string_to_lower);
        read_functions.insert("toUpper".to_string(), Self::string_to_upper);
        read_functions.insert("replace".to_string(), Self::string_replace);
        read_functions.insert("left".to_string(), Self::string_left);
        read_functions.insert("ltrim".to_string(), Self::string_ltrim);
        read_functions.insert("right".to_string(), Self::string_right);
        read_functions.insert("string.join".to_string(), Self::string_join);
        read_functions.insert("string.matchRegEx".to_string(), Self::string_match_reg_ex);
        read_functions.insert(
            "string.replaceRegEx".to_string(),
            Self::string_replace_reg_ex,
        );
        read_functions.insert("abs".to_string(), Self::abs);
        read_functions.insert("ceil".to_string(), Self::ceil);
        read_functions.insert("e".to_string(), Self::e);
        read_functions.insert("exp".to_string(), Self::exp);
        read_functions.insert("floor".to_string(), Self::floor);
        read_functions.insert("log".to_string(), Self::log);
        read_functions.insert("log10".to_string(), Self::log10);
        read_functions.insert("pow".to_string(), Self::pow);
        read_functions.insert("rand".to_string(), Self::rand);
        read_functions.insert("round".to_string(), Self::round);
        read_functions.insert("sign".to_string(), Self::sign);
        read_functions.insert("sqrt".to_string(), Self::sqrt);
        read_functions.insert("range".to_string(), Self::range);

        // aggregation functions
        read_functions.insert("collect".to_string(), Self::collect);
        read_functions.insert("count".to_string(), Self::count);
        read_functions.insert("sum".to_string(), Self::sum);
        read_functions.insert("max".to_string(), Self::max);
        read_functions.insert("min".to_string(), Self::min);

        // internal functions are not accessible from Cypher
        read_functions.insert("@starts_with".to_string(), Self::internal_starts_with);
        read_functions.insert("@ends_with".to_string(), Self::internal_ends_with);
        read_functions.insert("@contains".to_string(), Self::internal_contains);
        read_functions.insert("@regex_matches".to_string(), Self::internal_regex_matches);

        // procedures
        read_functions.insert("db.labels".to_string(), Self::db_labels);
        read_functions.insert("db.relationshiptypes".to_string(), Self::db_types);
        read_functions.insert("db.propertykeys".to_string(), Self::db_properties);

>>>>>>> 51467c22
        Self {
            functions: get_functions(),
            agg_ctxs: BTreeMap::new(),
            node_iters: Vec::new(),
            relationship_iters: Vec::new(),
            parameters: parameters
                .into_iter()
                .map(|(k, v)| (k, evaluate_param(v.root())))
                .collect(),
            vars: BTreeMap::new(),
            g,
            write,
            nodes_created: 0,
            relationships_created: 0,
            nodes_deleted: 0,
            relationships_deleted: 0,
            properties_set: 0,
            properties_removed: 0,
        }
    }
<<<<<<< HEAD
}

#[allow(clippy::too_many_lines)]
pub fn ro_run(
    vars: &mut BTreeMap<String, Value>,
    g: &Graph,
    runtime: &mut Runtime,
    result_fn: &mut dyn FnMut(&Graph, Value),
    ir: &DynNode<IR>,
) -> Result<Value, String> {
    match ir.data() {
        IR::Null => Ok(Value::Null),
        IR::Bool(x) => Ok(Value::Bool(*x)),
        IR::Integer(x) => Ok(Value::Int(*x)),
        IR::Float(x) => Ok(Value::Float(*x)),
        IR::String(x) => Ok(Value::String(x.to_string())),
        IR::Var(x) => vars.get(x).map_or_else(
            || Err(format!("Variable {x} not found")),
            |v| Ok(v.to_owned()),
        ),
        IR::Parameter(x) => runtime.parameters.get(x).map_or_else(
            || Err(format!("Parameter {x} not found")),
            |v| Ok(v.to_owned()),
        ),
        IR::List => Ok(Value::List(
            ir.children()
                .map(|ir| ro_run(vars, g, runtime, result_fn, &ir))
                .collect::<Result<Vec<_>, _>>()?,
        )),
        IR::Length => match ro_run(vars, g, runtime, result_fn, &ir.child(0))? {
            Value::List(arr) => Ok(Value::Int(arr.len() as _)),
            _ => Err("Length operator requires a list".to_string()),
        },
        IR::GetElement => {
            let arr = ro_run(vars, g, runtime, result_fn, &ir.child(0))?;
            let i = ro_run(vars, g, runtime, result_fn, &ir.child(1))?;
            match (arr, i) {
                (Value::List(values), Value::Int(i)) => {
                    if i >= 0 && i < values.len() as _ {
                        Ok(values[i as usize].clone())
                    } else {
                        Ok(Value::Null)
                    }
                }
                (Value::List(_), v) => Err(format!("Type mismatch: expected Bool but was {v:?}")),
                v => Err(format!("Type mismatch: expected List but was {v:?}")),
            }
        }
        IR::GetElements => {
            let arr = ro_run(vars, g, runtime, result_fn, &ir.child(0))?;
            let a = ro_run(vars, g, runtime, result_fn, &ir.child(1))?;
            let b = ro_run(vars, g, runtime, result_fn, &ir.child(2))?;
            get_elements(arr, a, b)
        }
        IR::Range => {
            let start = ro_run(vars, g, runtime, result_fn, &ir.child(0))?;
            let end = ro_run(vars, g, runtime, result_fn, &ir.child(1))?;
            let step = ro_run(vars, g, runtime, result_fn, &ir.child(2))?;
            match (start, end, step) {
                (Value::Int(start), Value::Int(end), Value::Int(step)) => {
                    Ok(Value::List(if step < 0 {
                        (end..=start)
                            .step_by((-step) as usize)
                            .map(Value::Int)
                            .collect()
                    } else {
                        (start..=end)
                            .step_by(step as usize)
                            .map(Value::Int)
                            .collect()
                    }))
                }
                _ => Err("Range operator requires two integers".to_string()),
            }
        }
        IR::IsNull => match ro_run(vars, g, runtime, result_fn, &ir.child(0))? {
            Value::Null => Ok(Value::Bool(true)),
            _ => Ok(Value::Bool(false)),
        },
        IR::IsNode => match ro_run(vars, g, runtime, result_fn, &ir.child(0))? {
            Value::Node(_) => Ok(Value::Bool(true)),
            _ => Ok(Value::Bool(false)),
        },
        IR::IsRelationship => match ro_run(vars, g, runtime, result_fn, &ir.child(0))? {
            Value::Relationship(_, _, _) => Ok(Value::Bool(true)),
            _ => Ok(Value::Bool(false)),
        },
        IR::Or => {
            let mut is_null = false;
            for ir in ir.children() {
                match ro_run(vars, g, runtime, result_fn, &ir)? {
                    Value::Bool(true) => return Ok(Value::Bool(true)),
                    Value::Bool(false) => {}
                    Value::Null => is_null = true,
                    _ => return Err(format!("Type mismatch: expected Bool but was {ir:?}")),
                }
            }
            if is_null {
                return Ok(Value::Null);
            }

            Ok(Value::Bool(false))
        }
        IR::Xor => {
            let mut last = None;
            for ir in ir.children() {
                match ro_run(vars, g, runtime, result_fn, &ir)? {
                    Value::Bool(b) => last = Some(last.map_or(b, |l| logical_xor(l, b))),
                    Value::Null => return Ok(Value::Null),
                    _ => return Err(format!("Type mismatch: expected Bool but was {ir:?}")),
                }
            }
            Ok(Value::Bool(last.unwrap_or(false)))
        }

        IR::And => {
            let mut is_null = false;
            for ir in ir.children() {
                match ro_run(vars, g, runtime, result_fn, &ir)? {
                    Value::Bool(false) => return Ok(Value::Bool(false)),
                    Value::Bool(true) => {}
                    Value::Null => is_null = true,
                    _ => return Err(format!("Type mismatch: expected Bool but was {ir:?}")),
                }
            }
            if is_null {
                return Ok(Value::Null);
            }

            Ok(Value::Bool(true))
        }
        IR::Not => match ro_run(vars, g, runtime, result_fn, &ir.child(0))? {
            Value::Bool(b) => Ok(Value::Bool(!b)),
            Value::Null => Ok(Value::Null),
            _ => Err("InvalidArgumentType: Not operator requires a boolean or null".to_string()),
        },
        IR::Negate => match ro_run(vars, g, runtime, result_fn, &ir.child(0))? {
            Value::Int(i) => Ok(Value::Int(-i)),
            Value::Float(f) => Ok(Value::Float(-f)),
            Value::Null => Ok(Value::Null),
            _ => {
                Err("InvalidArgumentType: Negate operator requires an Integer or Float".to_string())
            }
        },
        IR::Eq => all_equals(
            ir.children()
                .map(|ir| ro_run(vars, g, runtime, result_fn, &ir)),
        ),
        IR::Neq => ir
            .children()
            .flat_map(|ir| ro_run(vars, g, runtime, result_fn, &ir))
            .reduce(|a, b| Value::Bool(a != b))
            .ok_or_else(|| "Neq operator requires at least one argument".to_string()),
        IR::Lt => match (
            ro_run(vars, g, runtime, result_fn, &ir.child(0))?,
            ro_run(vars, g, runtime, result_fn, &ir.child(1))?,
        ) {
            (Value::Int(a), Value::Int(b)) => Ok(Value::Bool(a < b)),
            _ => Err("Lt operator requires two integers".to_string()),
        },
        IR::Gt => match (
            ro_run(vars, g, runtime, result_fn, &ir.child(0))?,
            ro_run(vars, g, runtime, result_fn, &ir.child(1))?,
        ) {
            (Value::Int(a), Value::Int(b)) => Ok(Value::Bool(a > b)),
            _ => Err("Gt operator requires two integers".to_string()),
        },
        IR::Le => match (
            ro_run(vars, g, runtime, result_fn, &ir.child(0))?,
            ro_run(vars, g, runtime, result_fn, &ir.child(1))?,
        ) {
            (Value::Int(a), Value::Int(b)) => Ok(Value::Bool(a <= b)),
            _ => Err("Le operator requires two integers".to_string()),
        },
        IR::Ge => match (
            ro_run(vars, g, runtime, result_fn, &ir.child(0))?,
            ro_run(vars, g, runtime, result_fn, &ir.child(1))?,
        ) {
            (Value::Int(a), Value::Int(b)) => Ok(Value::Bool(a >= b)),
            _ => Err("Ge operator requires two integers".to_string()),
        },
        IR::In => {
            let value = ro_run(vars, g, runtime, result_fn, &ir.child(0))?;
            let list = ro_run(vars, g, runtime, result_fn, &ir.child(1))?;
            list_contains(&list, &value)
        }
        IR::Add => ir
            .children()
            .map(|ir| ro_run(vars, g, runtime, result_fn, &ir))
            .reduce(|acc, value| acc? + value?)
            .ok_or_else(|| "Add operator requires at least one operand".to_string())?,
        IR::Sub => ir
            .children()
            .flat_map(|ir| ro_run(vars, g, runtime, result_fn, &ir))
            .reduce(|a, b| match (a, b) {
                (Value::Int(a), Value::Int(b)) => Value::Int(a - b),
                _ => Value::Null,
            })
            .ok_or_else(|| "Sub operator requires at least one argument".to_string()),
        IR::Mul => ir
            .children()
            .flat_map(|ir| ro_run(vars, g, runtime, result_fn, &ir))
            .reduce(|a, b| match (a, b) {
                (Value::Int(a), Value::Int(b)) => Value::Int(a * b),
                _ => Value::Null,
            })
            .ok_or_else(|| "Mul operator requires at least one argument".to_string()),
        IR::Div => ir
            .children()
            .flat_map(|ir| ro_run(vars, g, runtime, result_fn, &ir))
            .reduce(|a, b| match (a, b) {
                (Value::Int(a), Value::Int(b)) => Value::Int(a / b),
                (Value::Int(a), Value::Float(b)) => Value::Float(a as f64 / b),
                (Value::Float(a), Value::Int(b)) => Value::Float(a / b as f64),
                (Value::Float(a), Value::Float(b)) => Value::Float(a / b),
                _ => Value::Null,
            })
            .ok_or_else(|| "Div operator requires at least one argument".to_string()),
        IR::Pow => ir
            .children()
            .flat_map(|ir| ro_run(vars, g, runtime, result_fn, &ir))
            .reduce(|a, b| match (a, b) {
                (Value::Int(a), Value::Int(b)) => Value::Float((a as f64).powf(b as _)),
                _ => Value::Null,
            })
            .ok_or_else(|| "Pow operator requires at least one argument".to_string()),
        IR::Modulo => ir
            .children()
            .flat_map(|ir| ro_run(vars, g, runtime, result_fn, &ir))
            .reduce(|a, b| match (a, b) {
                (Value::Int(a), Value::Int(b)) => Value::Int(a % b),
                _ => Value::Null,
            })
            .ok_or_else(|| "Modulo operator requires at least one argument".to_string()),
        IR::FuncInvocation(name) => {
            let args = ir
                .children()
                .map(|ir| ro_run(vars, g, runtime, result_fn, &ir))
                .collect::<Result<Vec<_>, _>>()?;
            match runtime.functions.get(name) {
                Some(GraphFn {
                    fn_type: Read(func),
                    ..
                }) => func(g, runtime, args),
                Some(GraphFn {
                    fn_type: Write(_), ..
                }) => Err(format!(
                    "Function '{name}' is a write function and cannot be invoked in a read only context"
                )),
                None => Err(format!("Function '{name}' not found")),
            }
        }

        IR::Map => Ok(Value::Map(
            ir.children()
                .map(|child| {
                    (
                        child.data().to_string(),
                        ro_run(vars, g, runtime, result_fn, &child.child(0)).unwrap_or(Value::Null),
                    )
                })
                .collect(),
        )),
        IR::Set(x) => {
            let v = ro_run(vars, g, runtime, result_fn, &ir.child(0))?;
            vars.insert(x.to_string(), v.clone());
            Ok(v)
        }
        IR::If => match ro_run(vars, g, runtime, result_fn, &ir.child(0))? {
            Value::Bool(true) => ro_run(vars, g, runtime, result_fn, &ir.child(1)),
            _ => Ok(Value::Null),
        },
        IR::For => {
            ro_run(vars, g, runtime, result_fn, &ir.child(0))?;
            while ro_run(vars, g, runtime, result_fn, &ir.child(1))? == Value::Bool(true) {
                ro_run(vars, g, runtime, result_fn, &ir.child(3))?;
                ro_run(vars, g, runtime, result_fn, &ir.child(2))?;
            }
            Ok(Value::Null)
        }
        IR::Return => {
            let v = ro_run(vars, g, runtime, result_fn, &ir.child(0))?;
            result_fn(g, v);
            Ok(Value::Null)
        }
        IR::ReturnAggregation => {
            ro_run(vars, g, runtime, result_fn, &ir.child(0))?;
            for (keys, r) in runtime.agg_ctxs.values_mut() {
                if let Value::List(keys) = keys {
                    keys.push(r.clone());
                    result_fn(g, Value::List(keys.clone()));
                } else {
                    result_fn(g, Value::List(vec![r.clone()]));
                }
            }
            runtime.agg_ctxs.clear();
            Ok(Value::Null)
        }
        IR::Block => {
            let mut v = Value::Null;
            for ir in ir.children() {
                v = ro_run(vars, g, runtime, result_fn, &ir)?;
            }
            Ok(v)
        }
    }
}

#[allow(clippy::too_many_lines)]
pub fn run(
    vars: &mut BTreeMap<String, Value>,
    g: &mut Graph,
    runtime: &mut Runtime,
    result_fn: &mut dyn FnMut(&Graph, Value),
    ir: &DynNode<IR>,
) -> Result<Value, String> {
    match ir.data() {
        IR::Null => Ok(Value::Null),
        IR::Bool(x) => Ok(Value::Bool(*x)),
        IR::Integer(x) => Ok(Value::Int(*x)),
        IR::Float(x) => Ok(Value::Float(*x)),
        IR::String(x) => Ok(Value::String(x.to_string())),
        IR::Var(x) => vars.get(x).map_or_else(
            || Err(format!("Variable {x} not found")),
            |v| Ok(v.to_owned()),
        ),
        IR::Parameter(x) => runtime.parameters.get(x).map_or_else(
            || Err(format!("Parameter {x} not found")),
            |v| Ok(v.to_owned()),
        ),
        IR::List => Ok(Value::List(
            ir.children()
                .map(|ir| run(vars, g, runtime, result_fn, &ir))
                .collect::<Result<Vec<_>, _>>()?,
        )),
        IR::Length => match run(vars, g, runtime, result_fn, &ir.child(0))? {
            Value::List(arr) => Ok(Value::Int(arr.len() as _)),
            _ => Err("Length operator requires a list".to_string()),
        },
        IR::GetElement => {
            let arr = run(vars, g, runtime, result_fn, &ir.child(0))?;
            let i = run(vars, g, runtime, result_fn, &ir.child(1))?;
            match (arr, i) {
                (Value::List(values), Value::Int(i)) => {
                    if i >= 0 && i < values.len() as _ {
                        Ok(values[i as usize].clone())
                    } else {
                        Ok(Value::Null)
                    }
                }
                (Value::List(_), v) => Err(format!("Type mismatch: expected Bool but was {v:?}")),
                v => Err(format!("Type mismatch: expected List but was {v:?}")),
            }
        }
        IR::GetElements => {
            let arr = run(vars, g, runtime, result_fn, &ir.child(0))?;
            let a = run(vars, g, runtime, result_fn, &ir.child(1))?;
            let b = run(vars, g, runtime, result_fn, &ir.child(2))?;
            get_elements(arr, a, b)
        }
        IR::Range => {
            let start = run(vars, g, runtime, result_fn, &ir.child(0))?;
            let end = run(vars, g, runtime, result_fn, &ir.child(1))?;
            let step = run(vars, g, runtime, result_fn, &ir.child(2))?;
            match (start, end, step) {
                (Value::Int(start), Value::Int(end), Value::Int(step)) => {
                    if start >= end && step < 0 {
                        Ok(Value::List(
                            (end..=start)
                                .rev()
                                .step_by(step.unsigned_abs() as usize)
                                .map(Value::Int)
                                .collect(),
                        ))
                    } else if step < 0 {
                        Ok(Value::List(vec![]))
                    } else {
                        Ok(Value::List(
                            (start..=end)
                                .step_by(step as usize)
                                .map(Value::Int)
                                .collect(),
                        ))
                    }
                }
                _ => Err("Range operator requires two integers".to_string()),
            }
        }
        IR::IsNull => match run(vars, g, runtime, result_fn, &ir.child(0))? {
            Value::Null => Ok(Value::Bool(true)),
            _ => Ok(Value::Bool(false)),
        },
        IR::IsNode => match run(vars, g, runtime, result_fn, &ir.child(0))? {
            Value::Node(_) => Ok(Value::Bool(true)),
            _ => Ok(Value::Bool(false)),
        },
        IR::IsRelationship => match run(vars, g, runtime, result_fn, &ir.child(0))? {
            Value::Relationship(_, _, _) => Ok(Value::Bool(true)),
            _ => Ok(Value::Bool(false)),
        },
        IR::Or => {
            let mut is_null = false;
            for ir in ir.children() {
                match run(vars, g, runtime, result_fn, &ir)? {
                    Value::Bool(true) => return Ok(Value::Bool(true)),
                    Value::Bool(false) => {}
                    Value::Null => is_null = true,
                    _ => return Err(format!("Type mismatch: expected Bool but was {:?}", &ir)),
                }
            }
            if is_null {
                return Ok(Value::Null);
            }

            Ok(Value::Bool(false))
        }
        IR::Xor => {
            let mut last = None;
            for ir in ir.children() {
                match run(vars, g, runtime, result_fn, &ir)? {
                    Value::Bool(b) => last = Some(last.map_or(b, |l| logical_xor(l, b))),
                    Value::Null => return Ok(Value::Null),
                    _ => return Err(format!("Type mismatch: expected Bool but was {ir:?}")),
                }
            }
            Ok(Value::Bool(last.unwrap_or(false)))
        }
        IR::And => {
            let mut is_null = false;
            for ir in ir.children() {
                match run(vars, g, runtime, result_fn, &ir)? {
                    Value::Bool(false) => return Ok(Value::Bool(false)),
                    Value::Bool(true) => {}
                    Value::Null => is_null = true,
                    _ => return Err(format!("Type mismatch: expected Bool but was {ir:?}")),
                }
            }
            if is_null {
                return Ok(Value::Null);
            }

            Ok(Value::Bool(true))
        }
        IR::Not => match run(vars, g, runtime, result_fn, &ir.child(0))? {
            Value::Bool(b) => Ok(Value::Bool(!b)),
            Value::Null => Ok(Value::Null),
            _ => Err("InvalidArgumentType: Not operator requires a boolean or null".to_string()),
        },
        IR::Negate => match run(vars, g, runtime, result_fn, &ir.child(0))? {
            Value::Int(i) => Ok(Value::Int(-i)),
            Value::Float(f) => Ok(Value::Float(-f)),
            Value::Null => Ok(Value::Null),
            _ => {
                Err("InvalidArgumentType: Negate operator requires an Integer or Float".to_string())
            }
        },
        IR::Eq => all_equals(
            ir.children()
                .map(|ir| run(vars, g, runtime, result_fn, &ir)),
        ),
        IR::Neq => ir
            .children()
            .flat_map(|ir| run(vars, g, runtime, result_fn, &ir))
            .reduce(|a, b| Value::Bool(a != b))
            .ok_or_else(|| "Neq operator requires at least one argument".to_string()),
        IR::Lt => match (
            run(vars, g, runtime, result_fn, &ir.child(0))?,
            run(vars, g, runtime, result_fn, &ir.child(1))?,
        ) {
            (Value::Int(a), Value::Int(b)) => Ok(Value::Bool(a < b)),
            _ => Err("Lt operator requires two integers".to_string()),
        },
        IR::Gt => match (
            run(vars, g, runtime, result_fn, &ir.child(0))?,
            run(vars, g, runtime, result_fn, &ir.child(1))?,
        ) {
            (Value::Int(a), Value::Int(b)) => Ok(Value::Bool(a > b)),
            _ => Err("Gt operator requires two integers".to_string()),
        },
        IR::Le => match (
            run(vars, g, runtime, result_fn, &ir.child(0))?,
            run(vars, g, runtime, result_fn, &ir.child(1))?,
        ) {
            (Value::Int(a), Value::Int(b)) => Ok(Value::Bool(a <= b)),
            _ => Err("Le operator requires two integers".to_string()),
        },
        IR::Ge => match (
            run(vars, g, runtime, result_fn, &ir.child(0))?,
            run(vars, g, runtime, result_fn, &ir.child(1))?,
        ) {
            (Value::Int(a), Value::Int(b)) => Ok(Value::Bool(a >= b)),
            _ => Err("Ge operator requires two integers".to_string()),
        },
        IR::In => {
            let value = run(vars, g, runtime, result_fn, &ir.child(0))?;
            let list = run(vars, g, runtime, result_fn, &ir.child(1))?;
            list_contains(&list, &value)
        }
        IR::Add => ir
            .children()
            .map(|ir| run(vars, g, runtime, result_fn, &ir))
            .reduce(|acc, value| acc? + value?)
            .ok_or_else(|| "Add operator requires at least one operand".to_string())?,
        IR::Sub => ir
            .children()
            .flat_map(|ir| run(vars, g, runtime, result_fn, &ir))
            .reduce(|a, b| match (a, b) {
                (Value::Int(a), Value::Int(b)) => Value::Int(a - b),
                _ => Value::Null,
            })
            .ok_or_else(|| "Sub operator requires at least one argument".to_string()),
        IR::Mul => ir
            .children()
            .flat_map(|ir| run(vars, g, runtime, result_fn, &ir))
            .reduce(|a, b| match (a, b) {
                (Value::Int(a), Value::Int(b)) => Value::Int(a * b),
                _ => Value::Null,
            })
            .ok_or_else(|| "Mul operator requires at least one argument".to_string()),
        IR::Div => ir
            .children()
            .flat_map(|ir| run(vars, g, runtime, result_fn, &ir))
            .reduce(|a, b| match (a, b) {
                (Value::Int(a), Value::Int(b)) => Value::Int(a / b),
                (Value::Int(a), Value::Float(b)) => Value::Float(a as f64 / b),
                (Value::Float(a), Value::Int(b)) => Value::Float(a / b as f64),
                (Value::Float(a), Value::Float(b)) => Value::Float(a / b),
                _ => Value::Null,
            })
            .ok_or_else(|| "Div operator requires at least one argument".to_string()),
        IR::Pow => ir
            .children()
            .flat_map(|ir| run(vars, g, runtime, result_fn, &ir))
            .reduce(|a, b| match (a, b) {
                (Value::Int(a), Value::Int(b)) => Value::Float((a as f64).powf(b as _)),
                _ => Value::Null,
            })
            .ok_or_else(|| "Pow operator requires at least one argument".to_string()),
        IR::Modulo => ir
            .children()
            .flat_map(|ir| run(vars, g, runtime, result_fn, &ir))
            .reduce(|a, b| match (a, b) {
                (Value::Int(a), Value::Int(b)) => Value::Int(a % b),
                _ => Value::Null,
            })
            .ok_or_else(|| "Modulo operator requires at least one argument".to_string()),
        IR::FuncInvocation(name) => {
            let args = ir
                .children()
                .map(|ir| run(vars, g, runtime, result_fn, &ir))
                .collect::<Result<Vec<_>, _>>()?;

            match runtime.functions.get(name) {
                Some(GraphFn {
                    fn_type: Read(func),
                    ..
                }) => func(g, runtime, args),
                Some(GraphFn {
                    fn_type: Write(func),
                    ..
                }) => func(g, runtime, args),
                None => Err(format!("Function '{name}' not found")),
            }
        }
        IR::Map => Ok(Value::Map(
            ir.children()
                .map(|child| {
                    (
                        child.data().to_string(),
                        run(vars, g, runtime, result_fn, &child.child(0)).unwrap_or(Value::Null),
                    )
                })
                .collect(),
        )),
        IR::Set(x) => {
            let v = run(vars, g, runtime, result_fn, &ir.child(0))?;
            vars.insert(x.to_string(), v.clone());
            Ok(v)
        }
        IR::If => match run(vars, g, runtime, result_fn, &ir.child(0))? {
            Value::Bool(true) => run(vars, g, runtime, result_fn, &ir.child(1)),
            _ => Ok(Value::Null),
        },
        IR::For => {
            run(vars, g, runtime, result_fn, &ir.child(0))?;
            while run(vars, g, runtime, result_fn, &ir.child(1))? == Value::Bool(true) {
                run(vars, g, runtime, result_fn, &ir.child(3))?;
                run(vars, g, runtime, result_fn, &ir.child(2))?;
            }
            Ok(Value::Null)
        }
        IR::Return => {
            let v = run(vars, g, runtime, result_fn, &ir.child(0))?;
            result_fn(g, v);
            Ok(Value::Null)
        }
        IR::ReturnAggregation => {
            run(vars, g, runtime, result_fn, &ir.child(0))?;
            for (keys, r) in runtime.agg_ctxs.values_mut() {
                if let Value::List(keys) = keys {
                    keys.push(r.clone());
                    result_fn(g, Value::List(keys.clone()));
                } else {
                    result_fn(g, Value::List(vec![r.clone()]));
                }
            }
            runtime.agg_ctxs.clear();
            Ok(Value::Null)
        }
        IR::Block => {
            let mut v = Value::Null;
            for ir in ir.children() {
                v = run(vars, g, runtime, result_fn, &ir)?;
            }
            Ok(v)
        }
    }
}

=======

    pub fn query<CB: ReturnCallback>(
        &mut self,
        plan: DynTree<IR>,
        callback: &CB,
    ) -> Result<ResultSummary, String> {
        let labels_count = self.g.borrow().get_labels_count();
        let start = Instant::now();
        self.run(callback, &plan.root())?;
        let run_duration = start.elapsed();

        Ok(ResultSummary {
            run_duration,
            labels_added: self.g.borrow().get_labels_count() - labels_count,
            labels_removed: 0,
            nodes_created: self.nodes_created,
            relationships_created: self.relationships_created,
            nodes_deleted: self.nodes_deleted,
            relationships_deleted: self.relationships_deleted,
            properties_set: self.properties_set,
            properties_removed: self.properties_removed,
        })
    }

    #[allow(clippy::too_many_lines)]
    fn run_expr(
        &mut self,
        ir: &DynNode<ExprIR>,
    ) -> Result<Value, String> {
        match ir.data() {
            ExprIR::Null => Ok(Value::Null),
            ExprIR::Bool(x) => Ok(Value::Bool(*x)),
            ExprIR::Integer(x) => Ok(Value::Int(*x)),
            ExprIR::Float(x) => Ok(Value::Float(*x)),
            ExprIR::String(x) => Ok(Value::String(x.to_string())),
            ExprIR::Var(x) => self.vars.get(x).map_or_else(
                || Err(format!("Variable {x} not found")),
                |v| Ok(v.to_owned()),
            ),
            ExprIR::Parameter(x) => self.parameters.get(x).map_or_else(
                || Err(format!("Parameter {x} not found")),
                |v| Ok(v.to_owned()),
            ),
            ExprIR::List => Ok(Value::List(
                ir.children()
                    .map(|ir| self.run_expr(&ir))
                    .collect::<Result<Vec<_>, _>>()?,
            )),
            ExprIR::Length => match self.run_expr(&ir.child(0))? {
                Value::List(arr) => Ok(Value::Int(arr.len() as _)),
                _ => Err("Length operator requires a list".to_string()),
            },
            ExprIR::GetElement => {
                let arr = self.run_expr(&ir.child(0))?;
                let i = self.run_expr(&ir.child(1))?;
                match (arr, i) {
                    (Value::List(values), Value::Int(i)) => {
                        if i >= 0 && i < values.len() as _ {
                            Ok(values[i as usize].clone())
                        } else {
                            Ok(Value::Null)
                        }
                    }
                    (Value::List(_), v) => {
                        Err(format!("Type mismatch: expected Bool but was {v:?}"))
                    }
                    v => Err(format!("Type mismatch: expected List but was {v:?}")),
                }
            }
            ExprIR::GetElements => {
                let arr = self.run_expr(&ir.child(0))?;
                let a = self.run_expr(&ir.child(1))?;
                let b = self.run_expr(&ir.child(2))?;
                get_elements(arr, a, b)
            }
            ExprIR::IsNull => match self.run_expr(&ir.child(0))? {
                Value::Null => Ok(Value::Bool(true)),
                _ => Ok(Value::Bool(false)),
            },
            ExprIR::IsNode => match self.run_expr(&ir.child(0))? {
                Value::Node(_) => Ok(Value::Bool(true)),
                _ => Ok(Value::Bool(false)),
            },
            ExprIR::IsRelationship => match self.run_expr(&ir.child(0))? {
                Value::Relationship(_, _, _) => Ok(Value::Bool(true)),
                _ => Ok(Value::Bool(false)),
            },
            ExprIR::Or => {
                let mut is_null = false;
                for ir in ir.children() {
                    match self.run_expr(&ir)? {
                        Value::Bool(true) => return Ok(Value::Bool(true)),
                        Value::Bool(false) => {}
                        Value::Null => is_null = true,
                        _ => return Err(format!("Type mismatch: expected Bool but was {ir:?}")),
                    }
                }
                if is_null {
                    return Ok(Value::Null);
                }

                Ok(Value::Bool(false))
            }
            ExprIR::Xor => {
                let mut last = None;
                for ir in ir.children() {
                    match self.run_expr(&ir)? {
                        Value::Bool(b) => last = Some(last.map_or(b, |l| logical_xor(l, b))),
                        Value::Null => return Ok(Value::Null),
                        _ => return Err(format!("Type mismatch: expected Bool but was {ir:?}")),
                    }
                }
                Ok(Value::Bool(last.unwrap_or(false)))
            }
            ExprIR::And => {
                let mut is_null = false;
                for ir in ir.children() {
                    match self.run_expr(&ir)? {
                        Value::Bool(false) => return Ok(Value::Bool(false)),
                        Value::Bool(true) => {}
                        Value::Null => is_null = true,
                        _ => return Err(format!("Type mismatch: expected Bool but was {ir:?}")),
                    }
                }
                if is_null {
                    return Ok(Value::Null);
                }

                Ok(Value::Bool(true))
            }
            ExprIR::Not => match self.run_expr(&ir.child(0))? {
                Value::Bool(b) => Ok(Value::Bool(!b)),
                Value::Null => Ok(Value::Null),
                _ => {
                    Err("InvalidArgumentType: Not operator requires a boolean or null".to_string())
                }
            },
            ExprIR::Negate => match self.run_expr(&ir.child(0))? {
                Value::Int(i) => Ok(Value::Int(-i)),
                Value::Float(f) => Ok(Value::Float(-f)),
                Value::Null => Ok(Value::Null),
                _ => Err(
                    "InvalidArgumentType: Negate operator requires an Integer or Float".to_string(),
                ),
            },
            ExprIR::Eq => all_equals(ir.children().map(|ir| self.run_expr(&ir))),
            ExprIR::Neq => ir
                .children()
                .flat_map(|ir| self.run_expr(&ir))
                .reduce(|a, b| Value::Bool(a != b))
                .ok_or_else(|| "Neq operator requires at least one argument".to_string()),
            ExprIR::Lt => match (self.run_expr(&ir.child(0))?, self.run_expr(&ir.child(1))?) {
                (Value::Int(a), Value::Int(b)) => Ok(Value::Bool(a < b)),
                _ => Err("Lt operator requires two integers".to_string()),
            },
            ExprIR::Gt => match (self.run_expr(&ir.child(0))?, self.run_expr(&ir.child(1))?) {
                (Value::Int(a), Value::Int(b)) => Ok(Value::Bool(a > b)),
                _ => Err("Gt operator requires two integers".to_string()),
            },
            ExprIR::Le => match (self.run_expr(&ir.child(0))?, self.run_expr(&ir.child(1))?) {
                (Value::Int(a), Value::Int(b)) => Ok(Value::Bool(a <= b)),
                _ => Err("Le operator requires two integers".to_string()),
            },
            ExprIR::Ge => match (self.run_expr(&ir.child(0))?, self.run_expr(&ir.child(1))?) {
                (Value::Int(a), Value::Int(b)) => Ok(Value::Bool(a >= b)),
                _ => Err("Ge operator requires two integers".to_string()),
            },
            ExprIR::In => {
                let value = self.run_expr(&ir.child(0))?;
                let list = self.run_expr(&ir.child(1))?;
                list_contains(&list, &value)
            }
            ExprIR::Add => ir
                .children()
                .map(|ir| self.run_expr(&ir))
                .reduce(|acc, value| acc? + value?)
                .ok_or_else(|| "Add operator requires at least one operand".to_string())?,
            ExprIR::Sub => ir
                .children()
                .map(|ir| self.run_expr(&ir))
                .reduce(|acc, value| acc? - value?)
                .ok_or_else(|| "Sub operator requires at least one argument".to_string())?,
            ExprIR::Mul => ir
                .children()
                .map(|ir| self.run_expr(&ir))
                .reduce(|acc, value| acc? * value?)
                .ok_or_else(|| "Mul operator requires at least one argument".to_string())?,
            ExprIR::Div => ir
                .children()
                .map(|ir| self.run_expr(&ir))
                .reduce(|acc, value| acc? / value?)
                .ok_or_else(|| "Div operator requires at least one argument".to_string())?,
            ExprIR::Modulo => ir
                .children()
                .map(|ir| self.run_expr(&ir))
                .reduce(|acc, value| acc? % value?)
                .ok_or_else(|| "Modulo operator requires at least one argument".to_string())?,
            ExprIR::Pow => ir
                .children()
                .flat_map(|ir| self.run_expr(&ir))
                .reduce(|a, b| match (a, b) {
                    (Value::Int(a), Value::Int(b)) => Value::Float((a as f64).powf(b as _)),
                    _ => Value::Null,
                })
                .ok_or_else(|| "Pow operator requires at least one argument".to_string()),
            ExprIR::FuncInvocation(name) => {
                let args = ir
                    .children()
                    .map(|ir| self.run_expr(&ir))
                    .collect::<Result<Vec<_>, _>>()?;
                if let Some(func) = self.write_functions.get(name) {
                    if !self.write {
                        return Err("graph.RO_QUERY is to be executed only on read-only queries"
                            .to_string());
                    }
                    func(self, args)
                } else if let Some(func) = self.read_functions.get(name) {
                    func(self, args)
                } else {
                    Err(format!("Function {name} not found"))
                }
            }
            ExprIR::Map => Ok(Value::Map(
                ir.children()
                    .map(|child| {
                        (
                            if let ExprIR::Var(key) = child.data() {
                                key.to_string()
                            } else {
                                todo!();
                            },
                            self.run_expr(&child.child(0)).unwrap_or(Value::Null),
                        )
                    })
                    .collect(),
            )),
            ExprIR::Set(x) => {
                let v = self.run_expr(&ir.child(0))?;
                self.vars.insert(x.to_string(), v.clone());
                Ok(v)
            }
        }
    }

    #[allow(clippy::too_many_lines)]
    fn run<CB: ReturnCallback>(
        &mut self,
        callback: &CB,
        ir: &DynNode<IR>,
    ) -> Result<Value, String> {
        match ir.data() {
            IR::Expr(expr) => self.run_expr(&expr.root()),
            IR::If => match self.run(callback, &ir.child(0))? {
                Value::Bool(true) => self.run(callback, &ir.child(1)),
                _ => Ok(Value::Null),
            },
            IR::For => {
                self.run(callback, &ir.child(0))?;
                while self.run(callback, &ir.child(1))? == Value::Bool(true) {
                    self.run(callback, &ir.child(3))?;
                    self.run(callback, &ir.child(2))?;
                }
                Ok(Value::Null)
            }
            IR::Return => {
                let v = self.run(callback, &ir.child(0))?;
                callback.return_value(&self.g, v);
                Ok(Value::Null)
            }
            IR::ReturnAggregation => {
                self.run(callback, &ir.child(0))?;
                for (keys, r) in self.agg_ctxs.values_mut() {
                    if let Value::List(keys) = keys {
                        keys.push(r.clone());
                        callback.return_value(&self.g, Value::List(keys.clone()));
                    } else {
                        callback.return_value(&self.g, Value::List(vec![r.clone()]));
                    }
                }
                self.agg_ctxs.clear();
                Ok(Value::Null)
            }
            IR::Block => {
                let mut v = Value::Null;
                for ir in ir.children() {
                    v = self.run(callback, &ir)?;
                }
                Ok(v)
            }
        }
    }

    #[allow(clippy::unnecessary_wraps)]
    fn create_node(
        runtime: &mut Self,
        args: Vec<Value>,
    ) -> Result<Value, String> {
        let mut iter = args.into_iter();
        match (iter.next(), iter.next(), iter.next()) {
            (Some(Value::List(raw_labels)), Some(Value::Map(attrs)), None) => {
                let labels = raw_labels
                    .into_iter()
                    .filter_map(|label| {
                        if let Value::String(label) = label {
                            Some(label)
                        } else {
                            None
                        }
                    })
                    .collect::<Vec<_>>();
                runtime.nodes_created += 1;
                runtime.properties_set += attrs
                    .values()
                    .map(|v| match v {
                        Value::Null => 0,
                        _ => 1,
                    })
                    .sum::<i32>();
                Ok(runtime.g.borrow_mut().create_node(&labels, attrs))
            }
            _ => Ok(Value::Null),
        }
    }

    #[allow(clippy::unnecessary_wraps)]
    fn delete_entity(
        runtime: &mut Self,
        args: Vec<Value>,
    ) -> Result<Value, String> {
        for n in args {
            if let Value::Node(id) = n {
                runtime.nodes_deleted += 1;
                let mut g = runtime.g.borrow_mut();
                for (src, dest, id) in g.get_node_relationships(id).collect::<Vec<_>>() {
                    runtime.relationships_deleted += 1;
                    g.delete_relationship(id, src, dest);
                }
                g.delete_node(id);
            }
        }

        Ok(Value::Null)
    }

    fn create_relationship(
        runtime: &mut Self,
        args: Vec<Value>,
    ) -> Result<Value, String> {
        let mut iter = args.into_iter();
        match (
            iter.next(),
            iter.next(),
            iter.next(),
            iter.next(),
            iter.next(),
        ) {
            (
                Some(Value::String(relationship_type)),
                Some(Value::Node(from)),
                Some(Value::Node(to)),
                Some(Value::Map(attrs)),
                None,
            ) => {
                runtime.relationships_created += 1;
                runtime.properties_set += attrs
                    .values()
                    .map(|v| match v {
                        Value::Null => 0,
                        _ => 1,
                    })
                    .sum::<i32>();
                Ok(runtime
                    .g
                    .borrow_mut()
                    .create_relationship(&relationship_type, from, to, attrs))
            }
            _ => todo!(),
        }
    }

    #[allow(clippy::unnecessary_wraps)]
    fn create_aggregate_ctx(
        runtime: &mut Self,
        args: Vec<Value>,
    ) -> Result<Value, String> {
        let mut hasher = DefaultHasher::new();
        args.hash(&mut hasher);
        let key = hasher.finish();
        runtime
            .agg_ctxs
            .entry(key)
            .or_insert_with(|| (Value::List(args), Value::Null));
        Ok(Value::Int(key as i64))
    }

    fn create_node_iter(
        runtime: &mut Self,
        args: Vec<Value>,
    ) -> Result<Value, String> {
        let mut iter = args.into_iter();
        match (iter.next(), iter.next()) {
            (Some(Value::List(raw_labels)), None) => {
                runtime.node_iters.push(
                    runtime
                        .g
                        .borrow()
                        .get_nodes(
                            raw_labels
                                .into_iter()
                                .filter_map(|label| {
                                    if let Value::String(label) = label {
                                        Some(label)
                                    } else {
                                        None
                                    }
                                })
                                .collect::<Vec<_>>()
                                .as_slice(),
                        )
                        .unwrap(),
                );

                Ok(Value::Int(runtime.node_iters.len() as i64 - 1))
            }
            _ => todo!(),
        }
    }

    fn next_node(
        runtime: &mut Self,
        args: Vec<Value>,
    ) -> Result<Value, String> {
        let mut iter = args.into_iter();
        match (iter.next(), iter.next()) {
            (Some(Value::Int(iter)), None) => runtime.node_iters[iter as usize]
                .next()
                .map_or_else(|| Ok(Value::Null), |(n, _)| Ok(Value::Node(n))),
            _ => todo!(),
        }
    }

    fn create_relationship_iter(
        runtime: &mut Self,
        args: Vec<Value>,
    ) -> Result<Value, String> {
        let mut iter = args.into_iter();
        match (iter.next(), iter.next()) {
            (Some(Value::String(raw_type)), None) => {
                runtime
                    .relationship_iters
                    .push(runtime.g.borrow().get_relationships(&[raw_type]).unwrap());
                Ok(Value::Int(runtime.relationship_iters.len() as i64 - 1))
            }
            _ => todo!(),
        }
    }

    fn next_relationship(
        runtime: &mut Self,
        args: Vec<Value>,
    ) -> Result<Value, String> {
        let mut iter = args.into_iter();
        match (iter.next(), iter.next()) {
            (Some(Value::Int(iter)), None) => runtime.relationship_iters[iter as usize]
                .next()
                .map_or(Ok(Value::Null), |(src, dest, id)| {
                    Ok(Value::Relationship(id, src, dest))
                }),
            _ => todo!(),
        }
    }

    fn property(
        runtime: &mut Self,
        args: Vec<Value>,
    ) -> Result<Value, String> {
        let mut iter = args.into_iter();
        match (iter.next(), iter.next(), iter.next()) {
            (Some(Value::Node(node_id)), Some(Value::String(property)), None) => runtime
                .g
                .borrow()
                .get_node_property_id(&property)
                .map_or(Ok(Value::Null), |property_id| {
                    runtime
                        .g
                        .borrow()
                        .get_node_property(node_id, property_id)
                        .map_or(Ok(Value::Null), Ok)
                }),
            (Some(Value::Map(map)), Some(Value::String(property)), None) => {
                Ok(map.get(&property).unwrap_or(&Value::Null).clone())
            }
            _ => Ok(Value::Null),
        }
    }

    #[allow(clippy::unnecessary_wraps)]
    fn labels(
        runtime: &mut Self,
        args: Vec<Value>,
    ) -> Result<Value, String> {
        let mut iter = args.into_iter();
        match (iter.next(), iter.next()) {
            (Some(Value::Node(node_id)), None) => Ok(Value::List(
                runtime
                    .g
                    .borrow()
                    .get_node_label_ids(node_id)
                    .map(|label_id| {
                        Value::String(runtime.g.borrow().get_label_by_id(label_id).to_string())
                    })
                    .collect(),
            )),
            _ => Ok(Value::Null),
        }
    }

    fn args_size_error(
        args: &[Value],
        function_name: &str,
        min: usize,
        max: usize,
    ) -> Result<Value, String> {
        if max < args.len() {
            Err(format!(
                "Received {} arguments to function '{}', expected at most {}",
                args.len(),
                function_name,
                max
            ))
        } else {
            Err(format!(
                "Received {} arguments to function '{}', expected at least {}",
                args.len(),
                function_name,
                min
            ))
        }
    }

    #[allow(clippy::unnecessary_wraps)]
    fn start_node(
        _runtime: &mut Self,
        args: Vec<Value>,
    ) -> Result<Value, String> {
        let mut iter = args.into_iter();
        match (iter.next(), iter.next()) {
            (Some(Value::Relationship(_, src, _)), None) => Ok(Value::Node(src)),
            _ => Ok(Value::Null),
        }
    }

    #[allow(clippy::unnecessary_wraps)]
    fn end_node(
        _runtime: &mut Self,
        args: Vec<Value>,
    ) -> Result<Value, String> {
        let mut iter = args.into_iter();
        match (iter.next(), iter.next()) {
            (Some(Value::Relationship(_, _, dest)), None) => Ok(Value::Node(dest)),
            _ => Ok(Value::Null),
        }
    }

    #[allow(clippy::unnecessary_wraps)]
    fn collect(
        runtime: &mut Self,
        args: Vec<Value>,
    ) -> Result<Value, String> {
        let mut iter = args.into_iter();
        if let (Some(x), Some(Value::Int(hash)), None) = (iter.next(), iter.next(), iter.next()) {
            runtime.agg_ctxs.entry(hash as _).and_modify(|v| {
                if let (_, Value::List(values)) = v {
                    values.push(x.clone());
                } else {
                    v.1 = Value::List(vec![x.clone()]);
                }
            });
        }
        Ok(Value::Null)
    }

    #[allow(clippy::unnecessary_wraps)]
    fn count(
        runtime: &mut Self,
        args: Vec<Value>,
    ) -> Result<Value, String> {
        match args.as_slice() {
            [Value::Null, _] => {}
            [_, Value::Int(hash)] => {
                runtime.agg_ctxs.entry(*hash as _).and_modify(|v| {
                    if let (_, Value::Int(count)) = v {
                        *count += 1;
                    } else {
                        v.1 = Value::Int(1);
                    }
                });
            }
            _ => (),
        }
        Ok(Value::Null)
    }

    #[allow(clippy::unnecessary_wraps)]
    fn sum(
        runtime: &mut Self,
        args: Vec<Value>,
    ) -> Result<Value, String> {
        if let [a, Value::Int(hash)] = args.as_slice() {
            runtime.agg_ctxs.entry(*hash as _).and_modify(|v| {
                if let (_, Value::Null) = v {
                    v.1 = a.clone();
                } else {
                    v.1 = (v.1.clone() + a.clone()).unwrap();
                }
            });
        }
        Ok(Value::Null)
    }

    #[allow(clippy::unnecessary_wraps)]
    fn max(
        runtime: &mut Self,
        args: Vec<Value>,
    ) -> Result<Value, String> {
        if let [Value::Int(a), Value::Int(hash)] = args.as_slice() {
            runtime.agg_ctxs.entry(*hash as _).and_modify(|v| {
                if let (_, Value::Int(b)) = v {
                    if a > b {
                        *b = *a;
                    }
                } else {
                    v.1 = Value::Int(*a);
                }
            });
        }
        Ok(Value::Null)
    }

    #[allow(clippy::unnecessary_wraps)]
    fn min(
        runtime: &mut Self,
        args: Vec<Value>,
    ) -> Result<Value, String> {
        if let [Value::Int(a), Value::Int(hash)] = args.as_slice() {
            runtime.agg_ctxs.entry(*hash as _).and_modify(|v| {
                if let (_, Value::Int(b)) = v {
                    if a < b {
                        *b = *a;
                    }
                } else {
                    v.1 = Value::Int(*a);
                }
            });
        }
        Ok(Value::Null)
    }

    fn value_to_integer(
        _runtime: &mut Self,
        args: Vec<Value>,
    ) -> Result<Value, String> {
        match args.as_slice() {
            [Value::String(s)] => s.parse::<i64>().map(Value::Int).or_else(|_| {
                s.parse::<f64>()
                    .map(|f| Value::Int(f as i64))
                    .or(Ok(Value::Null))
            }),
            [Value::Int(i)] => Ok(Value::Int(*i)),
            [Value::Float(f)] => Ok(Value::Int(*f as i64)),
            [Value::Null] => Ok(Value::Null),
            [Value::Bool(b)] => Ok(Value::Int(i64::from(*b))),
            [arg] => Err(format!(
                "Type mismatch: expected String, Boolean, Integer, Float, or Null but was {}",
                arg.name()
            )),
            args => Err(format!(
                "Expected one argument for value_to_integer, instead {}",
                args.len()
            )),
        }
    }

    fn size(
        _: &mut Self,
        args: Vec<Value>,
    ) -> Result<Value, String> {
        match args.as_slice() {
            [Value::String(s)] => Ok(Value::Int(s.len() as i64)),
            [Value::List(v)] => Ok(Value::Int(v.len() as i64)),
            [Value::Null] => Ok(Value::Null),
            [arg] => Err(format!(
                "Type mismatch: expected List, String, or Null but was {}",
                arg.name()
            )),
            args => Self::args_size_error(args, "size", 1, 1),
        }
    }

    fn head(
        _: &mut Self,
        args: Vec<Value>,
    ) -> Result<Value, String> {
        match args.as_slice() {
            [Value::List(v)] => {
                if v.is_empty() {
                    Ok(Value::Null)
                } else {
                    Ok(v[0].clone())
                }
            }
            [Value::Null] => Ok(Value::Null),
            [arg] => Err(format!(
                "Type mismatch: expected List or Null but was {}",
                arg.name()
            )),
            args => Self::args_size_error(args, "head", 1, 1),
        }
    }

    fn last(
        _: &mut Self,
        args: Vec<Value>,
    ) -> Result<Value, String> {
        match args.as_slice() {
            [Value::List(v)] => Ok(v.last().unwrap_or(&Value::Null).clone()),
            [Value::Null] => Ok(Value::Null),
            [arg] => Err(format!(
                "Type mismatch: expected List or Null but was {}",
                arg.name()
            )),
            args => Self::args_size_error(args, "last", 1, 1),
        }
    }

    fn tail(
        _: &mut Self,
        args: Vec<Value>,
    ) -> Result<Value, String> {
        match args.as_slice() {
            [Value::List(v)] => {
                if v.is_empty() {
                    Ok(Value::List(vec![]))
                } else {
                    Ok(Value::List(v[1..].to_vec()))
                }
            }
            [Value::Null] => Ok(Value::Null),
            [arg] => Err(format!(
                "Type mismatch: expected List or Null but was {}",
                arg.name()
            )),
            args => Self::args_size_error(args, "tail", 1, 1),
        }
    }

    fn reverse(
        _: &mut Self,
        args: Vec<Value>,
    ) -> Result<Value, String> {
        match args.as_slice() {
            [Value::List(v)] => {
                let mut v = v.clone();
                v.reverse();
                Ok(Value::List(v))
            }
            [Value::Null] => Ok(Value::Null),
            [Value::String(s)] => Ok(Value::String(s.chars().rev().collect())),
            [arg] => Err(format!(
                "Type mismatch: expected List, String or null, but was {}",
                arg.name()
            )),
            args => Self::args_size_error(args, "reverse", 1, 1),
        }
    }

    fn substring(
        _: &mut Self,
        args: Vec<Value>,
    ) -> Result<Value, String> {
        match args.as_slice() {
            // Handle NULL input case
            [Value::Null, _] | [Value::Null, _, _] => Ok(Value::Null),
            // Two-argument version: (string, start)
            [Value::String(s), Value::Int(start)] => {
                let start = *start;
                if start < 0 {
                    return Err("start must be a non-negative integer".into());
                }
                let start = start as usize;

                Ok(Value::String(s[start..].to_string()))
            }

            // Three-argument version: (string, start, length)
            [Value::String(s), Value::Int(start), Value::Int(length)] => {
                let start = *start;
                let length = *length;
                if length < 0 {
                    return Err("length must be a non-negative integer".into());
                }
                if start < 0 {
                    return Err("start must be a non-negative integer".into());
                }
                let start = start as usize;
                let length = length as usize;

                let end = start.saturating_add(length).min(s.len());
                Ok(Value::String(s[start..end].to_string()))
            }

            [Value::String(_), t] => Err(format!(
                "Type mismatch: expected Integer Or Null but got {}",
                t.name()
            )),
            [t, Value::Int(_)] | [t, Value::Int(_), Value::Int(_)] => Err(format!(
                "Type mismatch: expected String Or Null but got {}",
                t.name()
            )),
            [Value::String(_), t, Value::Int(_)] | [Value::String(_), Value::Int(_), t] => {
                Err(format!(
                    "Type mismatch: expected Integer Or Null but got {}",
                    t.name()
                ))
            }

            // Type mismatch handling
            args => Self::args_size_error(args, "substring", 2, 3),
        }
    }

    fn split(
        _: &mut Self,
        args: Vec<Value>,
    ) -> Result<Value, String> {
        match args.as_slice() {
            [Value::String(string), Value::String(delimiter)] => {
                if delimiter.is_empty() {
                    // split string to characters
                    let parts: Vec<Value> = string
                        .chars()
                        .map(|c| Value::String(c.to_string()))
                        .collect();
                    Ok(Value::List(parts))
                } else {
                    let parts: Vec<Value> = string
                        .split(delimiter.as_str())
                        .map(|s| Value::String(s.to_string()))
                        .collect();
                    Ok(Value::List(parts))
                }
            }
            [Value::Null, _] | [_, Value::Null] => Ok(Value::Null),
            [arg1, arg2] => Err(format!(
                "Type mismatch: expected 2 String or null arguments, but was {} {}",
                arg1.name(),
                arg2.name()
            )),
            [arg] => Err(format!(
                "Type mismatch: expected 2 String or null arguments, but was {}",
                arg.name()
            )),
            args => Self::args_size_error(args, "split", 2, 2),
        }
    }

    fn string_to_lower(
        _: &mut Self,
        args: Vec<Value>,
    ) -> Result<Value, String> {
        match args.as_slice() {
            [Value::String(s)] => Ok(Value::String(s.to_lowercase())),
            [Value::Null] => Ok(Value::Null),
            [arg] => Err(format!(
                "Type mismatch: expected List, String or null, but was {}",
                arg.name()
            )),
            args => Self::args_size_error(args, "toLower", 1, 1),
        }
    }

    fn string_to_upper(
        _: &mut Self,
        args: Vec<Value>,
    ) -> Result<Value, String> {
        match args.as_slice() {
            [Value::String(s)] => Ok(Value::String(s.to_uppercase())),
            [Value::Null] => Ok(Value::Null),
            [arg] => Err(format!(
                "Type mismatch: expected List, String or null, but was {}",
                arg.name()
            )),
            args => Self::args_size_error(args, "toUpper", 1, 1),
        }
    }

    fn string_replace(
        _: &mut Self,
        args: Vec<Value>,
    ) -> Result<Value, String> {
        match args.as_slice() {
            [
                Value::String(s),
                Value::String(search),
                Value::String(replacement),
            ] => Ok(Value::String(s.replace(search, replacement))),
            [Value::Null, _, _] | [_, Value::Null, _] | [_, _, Value::Null] => Ok(Value::Null),
            [arg1, arg2, arg3] => Err(format!(
                "Type mismatch: expected (String, String, String) or null, but was: ({}, {}, {})",
                arg1.name(),
                arg2.name(),
                arg3.name()
            )),
            args => Self::args_size_error(args, "replace", 3, 3),
        }
    }

    fn string_left(
        _: &mut Self,
        args: Vec<Value>,
    ) -> Result<Value, String> {
        match args.as_slice() {
            [Value::String(s), Value::Int(n)] => {
                if *n < 0 {
                    Err("length must be a non-negative integer".to_string())
                } else {
                    Ok(Value::String(s.chars().take(*n as usize).collect()))
                }
            }
            [Value::Null, _] => Ok(Value::Null),
            [_, Value::Null] => Err("length must be a non-negative integer".to_string()),
            [arg1, arg2] => Err(format!(
                "Type mismatch: expected (String, Integer) or null, but was: ({}, {})",
                arg1.name(),
                arg2.name()
            )),
            args => Self::args_size_error(args, "left", 2, 2),
        }
    }

    fn string_ltrim(
        _: &mut Self,
        args: Vec<Value>,
    ) -> Result<Value, String> {
        match args.as_slice() {
            [Value::String(s)] => Ok(Value::String(s.trim_start().to_string())),
            [Value::Null] => Ok(Value::Null),
            [arg] => Err(format!(
                "Type mismatch: expected String or null, but was {}",
                arg.name()
            )),
            args => Self::args_size_error(args, "ltrim", 1, 1),
        }
    }

    fn string_right(
        _: &mut Self,
        args: Vec<Value>,
    ) -> Result<Value, String> {
        match args.as_slice() {
            [Value::String(s), Value::Int(n)] => {
                if *n < 0 {
                    Err("length must be a non-negative integer".to_string())
                } else {
                    let start = s.len().saturating_sub(*n as usize);
                    Ok(Value::String(s.chars().skip(start).collect()))
                }
            }
            [Value::Null, _] => Ok(Value::Null),
            [_, Value::Null] => Err("length must be a non-negative integer".to_string()),
            [arg1, arg2] => Err(format!(
                "Type mismatch: expected (String, Integer) or null, but was: ({}, {})",
                arg1.name(),
                arg2.name()
            )),
            args => Self::args_size_error(args, "right", 2, 2),
        }
    }
    fn string_join(
        _: &mut Self,
        args: Vec<Value>,
    ) -> Result<Value, String> {
        fn to_string_vec(vec: &[Value]) -> Result<Vec<String>, String> {
            vec.iter()
                .map(|item| {
                    if let Value::String(s) = item {
                        Ok(s.clone())
                    } else {
                        Err(format!(
                            "Type mismatch: expected String but was {}",
                            item.name()
                        ))
                    }
                })
                .collect()
        }

        match args.as_slice() {
            [Value::List(vec), Value::String(s)] => {
                let result = to_string_vec(vec);
                result.map(|strings| Value::String(strings.join(s)))
            }
            [Value::List(vec)] => {
                let result = to_string_vec(vec);
                result.map(|strings| Value::String(strings.join("")))
            }
            [Value::Null, _] => Ok(Value::Null),
            [arg1, _arg2] => Err(format!(
                "Type mismatch: expected List or Null but was {}",
                arg1.name()
            )),
            args => Self::args_size_error(args, "string.join", 1, 2),
        }
    }

    fn string_match_reg_ex(
        _: &mut Self,
        args: Vec<Value>,
    ) -> Result<Value, String> {
        match args.as_slice() {
            [Value::String(text), Value::String(pattern)] => match regex::Regex::new(pattern) {
                Ok(re) => {
                    let mut all_matches = Vec::new();
                    for caps in re.captures_iter(text) {
                        for i in 0..caps.len() {
                            if let Some(m) = caps.get(i) {
                                all_matches.push(Value::String(m.as_str().to_string()));
                            }
                        }
                    }
                    Ok(Value::List(all_matches))
                }
                Err(e) => Err(format!("Invalid regex, {e}")),
            },
            [Value::Null, _] | [_, Value::Null] => Ok(Value::List(vec![])),
            [Value::String(_), arg2] => Err(format!(
                "Type mismatch: expected String or Null but was {}",
                arg2.name(),
            )),
            [arg1, _] => Err(format!(
                "Type mismatch: expected String or Null but was {}",
                arg1.name(),
            )),
            args => Self::args_size_error(args, "string.matchRegEx", 2, 2),
        }
    }

    fn string_replace_reg_ex(
        _: &mut Self,
        args: Vec<Value>,
    ) -> Result<Value, String> {
        match args.as_slice() {
            [
                Value::String(text),
                Value::String(pattern),
                Value::String(replacement),
            ] => match regex::Regex::new(pattern) {
                Ok(re) => {
                    let replaced_text = re.replace_all(text, replacement).to_string();
                    Ok(Value::String(replaced_text))
                }
                Err(e) => Err(format!("Invalid regex, {e}")),
            },
            [Value::Null, _, _] | [_, Value::Null, _] | [_, _, Value::Null] => Ok(Value::Null),
            [Value::String(_), arg2, Value::String(_)] => Err(format!(
                "Type mismatch: expected String or Null but was {}",
                arg2.name(),
            )),
            [Value::String(_), Value::String(_), arg3] => Err(format!(
                "Type mismatch: expected String or Null but was {}",
                arg3.name(),
            )),
            [arg1, _, _] => Err(format!(
                "Type mismatch: expected String or Null but was {}",
                arg1.name(),
            )),
            args => Self::args_size_error(args, "string.replaceRegEx", 3, 3),
        }
    }

    fn abs(
        _: &mut Self,
        args: Vec<Value>,
    ) -> Result<Value, String> {
        match args.as_slice() {
            [Value::Int(n)] => Ok(Value::Int(n.abs())),
            [Value::Float(f)] => Ok(Value::Float(f.abs())),
            [Value::Null] => Ok(Value::Null),
            [v] => Err(format!(
                "Type mismatch: expected Integer, Float, or Null but was {}",
                v.name()
            )),
            args => Self::args_size_error(args, "abs", 1, 1),
        }
    }

    fn ceil(
        _: &mut Self,
        args: Vec<Value>,
    ) -> Result<Value, String> {
        match args.as_slice() {
            [Value::Int(n)] => Ok(Value::Int(*n)),
            [Value::Float(f)] => Ok(Value::Float(f.ceil())),
            [Value::Null] => Ok(Value::Null),
            [v] => Err(format!(
                "Type mismatch: expected Integer, Float, or Null but was {}",
                v.name()
            )),
            args => Self::args_size_error(args, "ceil", 1, 1),
        }
    }

    fn e(
        _: &mut Self,
        args: Vec<Value>,
    ) -> Result<Value, String> {
        match args.as_slice() {
            [] => Ok(Value::Float(std::f64::consts::E)),
            args => Self::args_size_error(args, "e", 0, 0),
        }
    }

    fn exp(
        _: &mut Self,
        args: Vec<Value>,
    ) -> Result<Value, String> {
        match args.as_slice() {
            [Value::Int(n)] => Ok(Value::Float((*n as f64).exp())),
            [Value::Float(f)] => Ok(Value::Float(f.exp())),
            [Value::Null] => Ok(Value::Null),
            [v] => Err(format!(
                "Type mismatch: expected Integer, Float, or Null but was {}",
                v.name()
            )),
            args => Self::args_size_error(args, "exp", 1, 1),
        }
    }

    fn floor(
        _: &mut Self,
        args: Vec<Value>,
    ) -> Result<Value, String> {
        match args.as_slice() {
            [Value::Int(n)] => Ok(Value::Int(*n)),
            [Value::Float(f)] => Ok(Value::Float(f.floor())),
            [Value::Null] => Ok(Value::Null),
            [v] => Err(format!(
                "Type mismatch: expected Integer, Float, or Null but was {}",
                v.name()
            )),
            args => Self::args_size_error(args, "floor", 1, 1),
        }
    }

    fn log(
        _: &mut Self,
        args: Vec<Value>,
    ) -> Result<Value, String> {
        match args.as_slice() {
            [Value::Int(n)] => Ok(Value::Float((*n as f64).ln())),
            [Value::Float(f)] => Ok(Value::Float(f.ln())),
            [Value::Null] => Ok(Value::Null),
            [v] => Err(format!(
                "Type mismatch: expected Integer, Float, or Null but was {}",
                v.name()
            )),
            args => Self::args_size_error(args, "log", 1, 1),
        }
    }

    fn log10(
        _: &mut Self,
        args: Vec<Value>,
    ) -> Result<Value, String> {
        match args.as_slice() {
            [Value::Int(n)] => Ok(Value::Float((*n as f64).log10())),
            [Value::Float(f)] => Ok(Value::Float(f.log10())),
            [Value::Null] => Ok(Value::Null),
            [v] => Err(format!(
                "Type mismatch: expected Integer, Float, or Null but was {}",
                v.name()
            )),
            args => Self::args_size_error(args, "log10", 1, 1),
        }
    }
    fn pow(
        _: &mut Self,
        args: Vec<Value>,
    ) -> Result<Value, String> {
        match args.as_slice() {
            [Value::Int(i1), Value::Int(i2)] => Ok(Value::Float((*i1 as f64).powi(*i2 as i32))),
            [Value::Float(f1), Value::Float(f2)] => Ok(Value::Float(f1.powf(*f2))),
            [Value::Int(i1), Value::Float(f1)] => Ok(Value::Float((*i1 as f64).powf(*f1))),
            [Value::Float(f1), Value::Int(i1)] => Ok(Value::Float(f1.powi(*i1 as i32))),
            [Value::Null, _] | [_, Value::Null] => Ok(Value::Null),
            [Value::Int(_) | Value::Float(_), v] | [v, Value::Int(_) | Value::Float(_)] => {
                Err(format!(
                    "Type mismatch: expected Integer, Float, or Null but was {}",
                    v.name()
                ))
            }
            args => Self::args_size_error(args, "pow", 2, 2),
        }
    }

    fn rand(
        _: &mut Self,
        args: Vec<Value>,
    ) -> Result<Value, String> {
        match args.as_slice() {
            [] => {
                let mut rng = rand::rng();
                Ok(Value::Float(rng.random_range(0.0..1.0)))
            }
            args => Self::args_size_error(args, "rand", 0, 0),
        }
    }

    fn round(
        _: &mut Self,
        args: Vec<Value>,
    ) -> Result<Value, String> {
        match args.as_slice() {
            [Value::Int(n)] => Ok(Value::Int(*n)),
            [Value::Float(f)] => Ok(Value::Float(f.round())),
            [Value::Null] => Ok(Value::Null),
            [v] => Err(format!(
                "Type mismatch: expected Integer, Float, or Null but was {}",
                v.name()
            )),
            args => Self::args_size_error(args, "round", 1, 1),
        }
    }

    fn sign(
        _: &mut Self,
        args: Vec<Value>,
    ) -> Result<Value, String> {
        match args.as_slice() {
            [Value::Int(n)] => Ok(Value::Int(n.signum())),
            [Value::Float(f)] => Ok(if *f == 0.0 {
                Value::Int(0)
            } else {
                Value::Float(f.signum().round())
            }),
            [Value::Null] => Ok(Value::Null),
            [v] => Err(format!(
                "Type mismatch: expected Integer, Float, or Null but was {}",
                v.name()
            )),
            args => Self::args_size_error(args, "sign", 1, 1),
        }
    }

    fn sqrt(
        _: &mut Self,
        args: Vec<Value>,
    ) -> Result<Value, String> {
        match args.as_slice() {
            [Value::Int(n)] => {
                if *n < 0 {
                    Ok(Value::Float(f64::NAN))
                } else {
                    Ok(Value::Float((*n as f64).sqrt()))
                }
            }
            [Value::Float(f)] => {
                if *f > 0f64 {
                    Ok(Value::Float(f.sqrt()))
                } else {
                    Ok(Value::Float(f64::NAN))
                }
            }
            [Value::Null] => Ok(Value::Null),
            [v] => Err(format!(
                "Type mismatch: expected Integer, Float, or Null but was {}",
                v.name()
            )),
            args => Self::args_size_error(args, "sqrt", 1, 1),
        }
    }

    fn range(
        _: &mut Self,
        args: Vec<Value>,
    ) -> Result<Value, String> {
        let start = &args[0];
        let end = &args[1];
        let step = args.get(2).unwrap_or(&Value::Int(1));
        match (start, end, step) {
            (Value::Int(start), Value::Int(end), Value::Int(step)) => {
                if start >= end && step < &0 {
                    Ok(Value::List(
                        (*end..=*start)
                            .rev()
                            .step_by(step.abs() as usize)
                            .map(Value::Int)
                            .collect(),
                    ))
                } else if step < &0 {
                    Ok(Value::List(vec![]))
                } else {
                    Ok(Value::List(
                        (*start..=*end)
                            .step_by(*step as usize)
                            .map(Value::Int)
                            .collect(),
                    ))
                }
            }
            _ => Err("Range operator requires two integers".to_string()),
        }
    }

    //
    // Internal functions
    //

    fn internal_starts_with(
        _: &mut Self,
        args: Vec<Value>,
    ) -> Result<Value, String> {
        match args.as_slice() {
            [Value::String(s), Value::String(prefix)] => Ok(Value::Bool(s.starts_with(prefix))),

            [_, Value::Null] | [Value::Null, _] => Ok(Value::Null),
            [arg1, arg2] => Err(format!(
                "Type mismatch: expected String or Null but was ({}, {})",
                arg1.name(),
                arg2.name()
            )),
            _ => unreachable!(),
        }
    }

    fn internal_ends_with(
        _: &mut Self,
        args: Vec<Value>,
    ) -> Result<Value, String> {
        match args.as_slice() {
            [Value::String(s), Value::String(suffix)] => Ok(Value::Bool(s.ends_with(suffix))),
            [_, Value::Null] | [Value::Null, _] => Ok(Value::Null),
            [arg1, arg2] => Err(format!(
                "Type mismatch: Type mismatch: expected String or Null but was ({}, {})",
                arg1.name(),
                arg2.name()
            )),
            _ => unreachable!(),
        }
    }

    fn internal_contains(
        _: &mut Self,
        args: Vec<Value>,
    ) -> Result<Value, String> {
        match args.as_slice() {
            [Value::String(s), Value::String(substring)] => Ok(Value::Bool(s.contains(substring))),
            [_, Value::Null] | [Value::Null, _] => Ok(Value::Null),
            [arg1, arg2] => Err(format!(
                "Type mismatch: expected String or Null but was ({}, {})",
                arg1.name(),
                arg2.name()
            )),
            _ => unreachable!(),
        }
    }

    fn internal_regex_matches(
        _: &mut Self,
        args: Vec<Value>,
    ) -> Result<Value, String> {
        match args.as_slice() {
            [Value::String(s), Value::String(pattern)] => {
                // Compile the regex pattern
                match regex::Regex::new(pattern) {
                    Ok(re) => Ok(Value::Bool(re.is_match(s))),
                    Err(e) => Err(format!("Invalid regex pattern: {e}")),
                }
            }
            [Value::Null, _] | [_, Value::Null] => Ok(Value::Null),
            [arg1, arg2] => Err(format!(
                "Type mismatch: expected (String, String) or null, but was: ({}, {})",
                arg1.name(),
                arg2.name()
            )),
            _ => Err("Expected two arguments for regex matching".to_string()),
        }
    }

    #[allow(clippy::unnecessary_wraps)]
    fn db_labels(
        runtime: &mut Self,
        _args: Vec<Value>,
    ) -> Result<Value, String> {
        Ok(Value::List(
            runtime
                .g
                .borrow()
                .get_labels()
                .map(|n| Value::String(n.to_string()))
                .collect(),
        ))
    }

    #[allow(clippy::unnecessary_wraps)]
    fn db_types(
        runtime: &mut Self,
        _args: Vec<Value>,
    ) -> Result<Value, String> {
        Ok(Value::List(
            runtime
                .g
                .borrow()
                .get_types()
                .map(|n| Value::String(n.to_string()))
                .collect(),
        ))
    }

    #[allow(clippy::unnecessary_wraps)]
    fn db_properties(
        runtime: &mut Self,
        _args: Vec<Value>,
    ) -> Result<Value, String> {
        Ok(Value::List(
            runtime
                .g
                .borrow()
                .get_properties()
                .map(|n| Value::String(n.to_string()))
                .collect(),
        ))
    }
}

>>>>>>> 51467c22
#[must_use]
fn evaluate_param(expr: DynNode<ExprIR>) -> Value {
    match expr.data() {
        ExprIR::Null => Value::Null,
        ExprIR::Bool(x) => Value::Bool(*x),
        ExprIR::Integer(x) => Value::Int(*x),
        ExprIR::Float(x) => Value::Float(*x),
        ExprIR::String(x) => Value::String(x.to_string()),
        ExprIR::List => Value::List(expr.children().map(evaluate_param).collect()),
        ExprIR::Map => Value::Map(
            expr.children()
                .map(|ir| match ir.data() {
                    ExprIR::Var(key) => (key.to_string(), evaluate_param(ir.child(0))),
                    _ => todo!(),
                })
                .collect(),
        ),
        ExprIR::Negate => {
            let v = evaluate_param(expr.child(0));
            match v {
                Value::Int(i) => Value::Int(-i),
                Value::Float(f) => Value::Float(-f),
                _ => Value::Null,
            }
        }
        _ => todo!(),
    }
}

fn get_elements(
    arr: Value,
    start: Value,
    end: Value,
) -> Result<Value, String> {
    match (arr, start, end) {
        (Value::List(values), Value::Int(mut start), Value::Int(mut end)) => {
            if start < 0 {
                start = (values.len() as i64 + start).max(0);
            }
            if end < 0 {
                end = (values.len() as i64 + end).max(0);
            } else {
                end = end.min(values.len() as i64);
            }
            if start > end {
                return Ok(Value::List(vec![]));
            }
            Ok(Value::List(values[start as usize..end as usize].to_vec()))
        }
        (_, Value::Null, _) | (_, _, Value::Null) => Ok(Value::Null),
        _ => Err("Invalid array range parameters.".to_string()),
    }
}

fn list_contains(
    list: &Value,
    value: &Value,
) -> Result<Value, String> {
    match list {
        Value::List(l) => Ok(Contains::contains(l, value)),
        Value::Null => Ok(Value::Null),
        _ => Err(format!(
            "Type mismatch: expected List or Null but was {}",
            list.name()
        )),
    }
}

// the semantic of Eq [1, 2, 3] is: 1 EQ 2 AND 2 EQ 3
fn all_equals<I>(mut iter: I) -> Result<Value, String>
where
    I: Iterator<Item = Result<Value, String>>,
{
    if let Some(first) = iter.next() {
        let prev = first?;
        for next in iter {
            let next = next?;
            match prev.partial_cmp(&next) {
                None => return Ok(Value::Null),
                Some(Ordering::Less | Ordering::Greater) => return Ok(Value::Bool(false)),
                Some(Ordering::Equal) => {}
            }
        }
        Ok(Value::Bool(true))
    } else {
        Err("Eq operator requires at least two arguments".to_string())
    }
}

#[inline]
const fn logical_xor(
    a: bool,
    b: bool,
) -> bool {
    (a && !b) || (!a && b)
}<|MERGE_RESOLUTION|>--- conflicted
+++ resolved
@@ -1,30 +1,11 @@
-<<<<<<< HEAD
-use crate::functions::FnType::Write;
 use crate::functions::{FnType, Functions, GraphFn, get_functions};
-use crate::{ast::QueryExprIR, graph::Graph, planner::IR, value::Contains, value::Value};
-use crate::{matrix, tensor};
-use FnType::Read;
-use orx_tree::{DynNode, NodeRef};
-use std::cmp::Ordering;
-use std::collections::BTreeMap;
-
-pub struct Runtime {
-    functions: &'static Functions,
-    pub agg_ctxs: BTreeMap<u64, (Value, Value)>,
-    pub node_iters: Vec<matrix::Iter<bool>>,
-    pub relationship_iters: Vec<tensor::Iter>,
-=======
 use crate::{ast::ExprIR, graph::Graph, planner::IR, value::Contains, value::Value};
 use crate::{matrix, tensor};
 use orx_tree::{DynNode, DynTree, NodeRef};
-use rand::Rng;
 use std::cell::RefCell;
 use std::cmp::Ordering;
 use std::collections::BTreeMap;
-use std::hash::{DefaultHasher, Hash, Hasher};
 use std::time::{Duration, Instant};
-
-type RuntimeFn<'a> = fn(&mut Runtime<'a>, Vec<Value>) -> Result<Value, String>;
 
 pub trait ReturnCallback {
     fn return_value(
@@ -47,15 +28,13 @@
 }
 
 pub struct Runtime<'a> {
-    read_functions: BTreeMap<String, RuntimeFn<'a>>,
-    write_functions: BTreeMap<String, RuntimeFn<'a>>,
-    agg_ctxs: BTreeMap<u64, (Value, Value)>,
-    node_iters: Vec<matrix::Iter<bool>>,
-    relationship_iters: Vec<tensor::Iter>,
->>>>>>> 51467c22
+    functions: &'static Functions,
+    pub agg_ctxs: BTreeMap<u64, (Value, Value)>,
+    pub node_iters: Vec<matrix::Iter<bool>>,
+    pub relationship_iters: Vec<tensor::Iter>,
     parameters: BTreeMap<String, Value>,
     vars: BTreeMap<String, Value>,
-    g: &'a RefCell<Graph>,
+    pub g: &'a RefCell<Graph>,
     write: bool,
     pub nodes_created: i32,
     pub relationships_created: i32,
@@ -67,91 +46,11 @@
 
 impl<'a> Runtime<'a> {
     #[must_use]
-<<<<<<< HEAD
-    pub fn new(parameters: BTreeMap<String, Value>) -> Self {
-=======
     pub fn new(
         g: &'a RefCell<Graph>,
         parameters: BTreeMap<String, DynTree<ExprIR>>,
         write: bool,
     ) -> Self {
-        let mut write_functions: BTreeMap<String, RuntimeFn> = BTreeMap::new();
-        let mut read_functions: BTreeMap<String, RuntimeFn> = BTreeMap::new();
-
-        // write functions
-        write_functions.insert("create_node".to_string(), Self::create_node);
-        write_functions.insert("create_relationship".to_string(), Self::create_relationship);
-        write_functions.insert("delete_entity".to_string(), Self::delete_entity);
-
-        // read functions
-        read_functions.insert(
-            "create_aggregate_ctx".to_string(),
-            Self::create_aggregate_ctx,
-        );
-        read_functions.insert("create_node_iter".to_string(), Self::create_node_iter);
-        read_functions.insert("next_node".to_string(), Self::next_node);
-        read_functions.insert(
-            "create_relationship_iter".to_string(),
-            Self::create_relationship_iter,
-        );
-        read_functions.insert("next_relationship".to_string(), Self::next_relationship);
-        read_functions.insert("property".to_string(), Self::property);
-        read_functions.insert("toInteger".to_string(), Self::value_to_integer);
-        read_functions.insert("labels".to_string(), Self::labels);
-        read_functions.insert("startnode".to_string(), Self::start_node);
-        read_functions.insert("endnode".to_string(), Self::end_node);
-        read_functions.insert("size".to_string(), Self::size);
-        read_functions.insert("head".to_string(), Self::head);
-        read_functions.insert("last".to_string(), Self::last);
-        read_functions.insert("tail".to_string(), Self::tail);
-        read_functions.insert("reverse".to_string(), Self::reverse);
-        read_functions.insert("substring".to_string(), Self::substring);
-        read_functions.insert("split".to_string(), Self::split);
-        read_functions.insert("toLower".to_string(), Self::string_to_lower);
-        read_functions.insert("toUpper".to_string(), Self::string_to_upper);
-        read_functions.insert("replace".to_string(), Self::string_replace);
-        read_functions.insert("left".to_string(), Self::string_left);
-        read_functions.insert("ltrim".to_string(), Self::string_ltrim);
-        read_functions.insert("right".to_string(), Self::string_right);
-        read_functions.insert("string.join".to_string(), Self::string_join);
-        read_functions.insert("string.matchRegEx".to_string(), Self::string_match_reg_ex);
-        read_functions.insert(
-            "string.replaceRegEx".to_string(),
-            Self::string_replace_reg_ex,
-        );
-        read_functions.insert("abs".to_string(), Self::abs);
-        read_functions.insert("ceil".to_string(), Self::ceil);
-        read_functions.insert("e".to_string(), Self::e);
-        read_functions.insert("exp".to_string(), Self::exp);
-        read_functions.insert("floor".to_string(), Self::floor);
-        read_functions.insert("log".to_string(), Self::log);
-        read_functions.insert("log10".to_string(), Self::log10);
-        read_functions.insert("pow".to_string(), Self::pow);
-        read_functions.insert("rand".to_string(), Self::rand);
-        read_functions.insert("round".to_string(), Self::round);
-        read_functions.insert("sign".to_string(), Self::sign);
-        read_functions.insert("sqrt".to_string(), Self::sqrt);
-        read_functions.insert("range".to_string(), Self::range);
-
-        // aggregation functions
-        read_functions.insert("collect".to_string(), Self::collect);
-        read_functions.insert("count".to_string(), Self::count);
-        read_functions.insert("sum".to_string(), Self::sum);
-        read_functions.insert("max".to_string(), Self::max);
-        read_functions.insert("min".to_string(), Self::min);
-
-        // internal functions are not accessible from Cypher
-        read_functions.insert("@starts_with".to_string(), Self::internal_starts_with);
-        read_functions.insert("@ends_with".to_string(), Self::internal_ends_with);
-        read_functions.insert("@contains".to_string(), Self::internal_contains);
-        read_functions.insert("@regex_matches".to_string(), Self::internal_regex_matches);
-
-        // procedures
-        read_functions.insert("db.labels".to_string(), Self::db_labels);
-        read_functions.insert("db.relationshiptypes".to_string(), Self::db_types);
-        read_functions.insert("db.propertykeys".to_string(), Self::db_properties);
-
->>>>>>> 51467c22
         Self {
             functions: get_functions(),
             agg_ctxs: BTreeMap::new(),
@@ -172,627 +71,6 @@
             properties_removed: 0,
         }
     }
-<<<<<<< HEAD
-}
-
-#[allow(clippy::too_many_lines)]
-pub fn ro_run(
-    vars: &mut BTreeMap<String, Value>,
-    g: &Graph,
-    runtime: &mut Runtime,
-    result_fn: &mut dyn FnMut(&Graph, Value),
-    ir: &DynNode<IR>,
-) -> Result<Value, String> {
-    match ir.data() {
-        IR::Null => Ok(Value::Null),
-        IR::Bool(x) => Ok(Value::Bool(*x)),
-        IR::Integer(x) => Ok(Value::Int(*x)),
-        IR::Float(x) => Ok(Value::Float(*x)),
-        IR::String(x) => Ok(Value::String(x.to_string())),
-        IR::Var(x) => vars.get(x).map_or_else(
-            || Err(format!("Variable {x} not found")),
-            |v| Ok(v.to_owned()),
-        ),
-        IR::Parameter(x) => runtime.parameters.get(x).map_or_else(
-            || Err(format!("Parameter {x} not found")),
-            |v| Ok(v.to_owned()),
-        ),
-        IR::List => Ok(Value::List(
-            ir.children()
-                .map(|ir| ro_run(vars, g, runtime, result_fn, &ir))
-                .collect::<Result<Vec<_>, _>>()?,
-        )),
-        IR::Length => match ro_run(vars, g, runtime, result_fn, &ir.child(0))? {
-            Value::List(arr) => Ok(Value::Int(arr.len() as _)),
-            _ => Err("Length operator requires a list".to_string()),
-        },
-        IR::GetElement => {
-            let arr = ro_run(vars, g, runtime, result_fn, &ir.child(0))?;
-            let i = ro_run(vars, g, runtime, result_fn, &ir.child(1))?;
-            match (arr, i) {
-                (Value::List(values), Value::Int(i)) => {
-                    if i >= 0 && i < values.len() as _ {
-                        Ok(values[i as usize].clone())
-                    } else {
-                        Ok(Value::Null)
-                    }
-                }
-                (Value::List(_), v) => Err(format!("Type mismatch: expected Bool but was {v:?}")),
-                v => Err(format!("Type mismatch: expected List but was {v:?}")),
-            }
-        }
-        IR::GetElements => {
-            let arr = ro_run(vars, g, runtime, result_fn, &ir.child(0))?;
-            let a = ro_run(vars, g, runtime, result_fn, &ir.child(1))?;
-            let b = ro_run(vars, g, runtime, result_fn, &ir.child(2))?;
-            get_elements(arr, a, b)
-        }
-        IR::Range => {
-            let start = ro_run(vars, g, runtime, result_fn, &ir.child(0))?;
-            let end = ro_run(vars, g, runtime, result_fn, &ir.child(1))?;
-            let step = ro_run(vars, g, runtime, result_fn, &ir.child(2))?;
-            match (start, end, step) {
-                (Value::Int(start), Value::Int(end), Value::Int(step)) => {
-                    Ok(Value::List(if step < 0 {
-                        (end..=start)
-                            .step_by((-step) as usize)
-                            .map(Value::Int)
-                            .collect()
-                    } else {
-                        (start..=end)
-                            .step_by(step as usize)
-                            .map(Value::Int)
-                            .collect()
-                    }))
-                }
-                _ => Err("Range operator requires two integers".to_string()),
-            }
-        }
-        IR::IsNull => match ro_run(vars, g, runtime, result_fn, &ir.child(0))? {
-            Value::Null => Ok(Value::Bool(true)),
-            _ => Ok(Value::Bool(false)),
-        },
-        IR::IsNode => match ro_run(vars, g, runtime, result_fn, &ir.child(0))? {
-            Value::Node(_) => Ok(Value::Bool(true)),
-            _ => Ok(Value::Bool(false)),
-        },
-        IR::IsRelationship => match ro_run(vars, g, runtime, result_fn, &ir.child(0))? {
-            Value::Relationship(_, _, _) => Ok(Value::Bool(true)),
-            _ => Ok(Value::Bool(false)),
-        },
-        IR::Or => {
-            let mut is_null = false;
-            for ir in ir.children() {
-                match ro_run(vars, g, runtime, result_fn, &ir)? {
-                    Value::Bool(true) => return Ok(Value::Bool(true)),
-                    Value::Bool(false) => {}
-                    Value::Null => is_null = true,
-                    _ => return Err(format!("Type mismatch: expected Bool but was {ir:?}")),
-                }
-            }
-            if is_null {
-                return Ok(Value::Null);
-            }
-
-            Ok(Value::Bool(false))
-        }
-        IR::Xor => {
-            let mut last = None;
-            for ir in ir.children() {
-                match ro_run(vars, g, runtime, result_fn, &ir)? {
-                    Value::Bool(b) => last = Some(last.map_or(b, |l| logical_xor(l, b))),
-                    Value::Null => return Ok(Value::Null),
-                    _ => return Err(format!("Type mismatch: expected Bool but was {ir:?}")),
-                }
-            }
-            Ok(Value::Bool(last.unwrap_or(false)))
-        }
-
-        IR::And => {
-            let mut is_null = false;
-            for ir in ir.children() {
-                match ro_run(vars, g, runtime, result_fn, &ir)? {
-                    Value::Bool(false) => return Ok(Value::Bool(false)),
-                    Value::Bool(true) => {}
-                    Value::Null => is_null = true,
-                    _ => return Err(format!("Type mismatch: expected Bool but was {ir:?}")),
-                }
-            }
-            if is_null {
-                return Ok(Value::Null);
-            }
-
-            Ok(Value::Bool(true))
-        }
-        IR::Not => match ro_run(vars, g, runtime, result_fn, &ir.child(0))? {
-            Value::Bool(b) => Ok(Value::Bool(!b)),
-            Value::Null => Ok(Value::Null),
-            _ => Err("InvalidArgumentType: Not operator requires a boolean or null".to_string()),
-        },
-        IR::Negate => match ro_run(vars, g, runtime, result_fn, &ir.child(0))? {
-            Value::Int(i) => Ok(Value::Int(-i)),
-            Value::Float(f) => Ok(Value::Float(-f)),
-            Value::Null => Ok(Value::Null),
-            _ => {
-                Err("InvalidArgumentType: Negate operator requires an Integer or Float".to_string())
-            }
-        },
-        IR::Eq => all_equals(
-            ir.children()
-                .map(|ir| ro_run(vars, g, runtime, result_fn, &ir)),
-        ),
-        IR::Neq => ir
-            .children()
-            .flat_map(|ir| ro_run(vars, g, runtime, result_fn, &ir))
-            .reduce(|a, b| Value::Bool(a != b))
-            .ok_or_else(|| "Neq operator requires at least one argument".to_string()),
-        IR::Lt => match (
-            ro_run(vars, g, runtime, result_fn, &ir.child(0))?,
-            ro_run(vars, g, runtime, result_fn, &ir.child(1))?,
-        ) {
-            (Value::Int(a), Value::Int(b)) => Ok(Value::Bool(a < b)),
-            _ => Err("Lt operator requires two integers".to_string()),
-        },
-        IR::Gt => match (
-            ro_run(vars, g, runtime, result_fn, &ir.child(0))?,
-            ro_run(vars, g, runtime, result_fn, &ir.child(1))?,
-        ) {
-            (Value::Int(a), Value::Int(b)) => Ok(Value::Bool(a > b)),
-            _ => Err("Gt operator requires two integers".to_string()),
-        },
-        IR::Le => match (
-            ro_run(vars, g, runtime, result_fn, &ir.child(0))?,
-            ro_run(vars, g, runtime, result_fn, &ir.child(1))?,
-        ) {
-            (Value::Int(a), Value::Int(b)) => Ok(Value::Bool(a <= b)),
-            _ => Err("Le operator requires two integers".to_string()),
-        },
-        IR::Ge => match (
-            ro_run(vars, g, runtime, result_fn, &ir.child(0))?,
-            ro_run(vars, g, runtime, result_fn, &ir.child(1))?,
-        ) {
-            (Value::Int(a), Value::Int(b)) => Ok(Value::Bool(a >= b)),
-            _ => Err("Ge operator requires two integers".to_string()),
-        },
-        IR::In => {
-            let value = ro_run(vars, g, runtime, result_fn, &ir.child(0))?;
-            let list = ro_run(vars, g, runtime, result_fn, &ir.child(1))?;
-            list_contains(&list, &value)
-        }
-        IR::Add => ir
-            .children()
-            .map(|ir| ro_run(vars, g, runtime, result_fn, &ir))
-            .reduce(|acc, value| acc? + value?)
-            .ok_or_else(|| "Add operator requires at least one operand".to_string())?,
-        IR::Sub => ir
-            .children()
-            .flat_map(|ir| ro_run(vars, g, runtime, result_fn, &ir))
-            .reduce(|a, b| match (a, b) {
-                (Value::Int(a), Value::Int(b)) => Value::Int(a - b),
-                _ => Value::Null,
-            })
-            .ok_or_else(|| "Sub operator requires at least one argument".to_string()),
-        IR::Mul => ir
-            .children()
-            .flat_map(|ir| ro_run(vars, g, runtime, result_fn, &ir))
-            .reduce(|a, b| match (a, b) {
-                (Value::Int(a), Value::Int(b)) => Value::Int(a * b),
-                _ => Value::Null,
-            })
-            .ok_or_else(|| "Mul operator requires at least one argument".to_string()),
-        IR::Div => ir
-            .children()
-            .flat_map(|ir| ro_run(vars, g, runtime, result_fn, &ir))
-            .reduce(|a, b| match (a, b) {
-                (Value::Int(a), Value::Int(b)) => Value::Int(a / b),
-                (Value::Int(a), Value::Float(b)) => Value::Float(a as f64 / b),
-                (Value::Float(a), Value::Int(b)) => Value::Float(a / b as f64),
-                (Value::Float(a), Value::Float(b)) => Value::Float(a / b),
-                _ => Value::Null,
-            })
-            .ok_or_else(|| "Div operator requires at least one argument".to_string()),
-        IR::Pow => ir
-            .children()
-            .flat_map(|ir| ro_run(vars, g, runtime, result_fn, &ir))
-            .reduce(|a, b| match (a, b) {
-                (Value::Int(a), Value::Int(b)) => Value::Float((a as f64).powf(b as _)),
-                _ => Value::Null,
-            })
-            .ok_or_else(|| "Pow operator requires at least one argument".to_string()),
-        IR::Modulo => ir
-            .children()
-            .flat_map(|ir| ro_run(vars, g, runtime, result_fn, &ir))
-            .reduce(|a, b| match (a, b) {
-                (Value::Int(a), Value::Int(b)) => Value::Int(a % b),
-                _ => Value::Null,
-            })
-            .ok_or_else(|| "Modulo operator requires at least one argument".to_string()),
-        IR::FuncInvocation(name) => {
-            let args = ir
-                .children()
-                .map(|ir| ro_run(vars, g, runtime, result_fn, &ir))
-                .collect::<Result<Vec<_>, _>>()?;
-            match runtime.functions.get(name) {
-                Some(GraphFn {
-                    fn_type: Read(func),
-                    ..
-                }) => func(g, runtime, args),
-                Some(GraphFn {
-                    fn_type: Write(_), ..
-                }) => Err(format!(
-                    "Function '{name}' is a write function and cannot be invoked in a read only context"
-                )),
-                None => Err(format!("Function '{name}' not found")),
-            }
-        }
-
-        IR::Map => Ok(Value::Map(
-            ir.children()
-                .map(|child| {
-                    (
-                        child.data().to_string(),
-                        ro_run(vars, g, runtime, result_fn, &child.child(0)).unwrap_or(Value::Null),
-                    )
-                })
-                .collect(),
-        )),
-        IR::Set(x) => {
-            let v = ro_run(vars, g, runtime, result_fn, &ir.child(0))?;
-            vars.insert(x.to_string(), v.clone());
-            Ok(v)
-        }
-        IR::If => match ro_run(vars, g, runtime, result_fn, &ir.child(0))? {
-            Value::Bool(true) => ro_run(vars, g, runtime, result_fn, &ir.child(1)),
-            _ => Ok(Value::Null),
-        },
-        IR::For => {
-            ro_run(vars, g, runtime, result_fn, &ir.child(0))?;
-            while ro_run(vars, g, runtime, result_fn, &ir.child(1))? == Value::Bool(true) {
-                ro_run(vars, g, runtime, result_fn, &ir.child(3))?;
-                ro_run(vars, g, runtime, result_fn, &ir.child(2))?;
-            }
-            Ok(Value::Null)
-        }
-        IR::Return => {
-            let v = ro_run(vars, g, runtime, result_fn, &ir.child(0))?;
-            result_fn(g, v);
-            Ok(Value::Null)
-        }
-        IR::ReturnAggregation => {
-            ro_run(vars, g, runtime, result_fn, &ir.child(0))?;
-            for (keys, r) in runtime.agg_ctxs.values_mut() {
-                if let Value::List(keys) = keys {
-                    keys.push(r.clone());
-                    result_fn(g, Value::List(keys.clone()));
-                } else {
-                    result_fn(g, Value::List(vec![r.clone()]));
-                }
-            }
-            runtime.agg_ctxs.clear();
-            Ok(Value::Null)
-        }
-        IR::Block => {
-            let mut v = Value::Null;
-            for ir in ir.children() {
-                v = ro_run(vars, g, runtime, result_fn, &ir)?;
-            }
-            Ok(v)
-        }
-    }
-}
-
-#[allow(clippy::too_many_lines)]
-pub fn run(
-    vars: &mut BTreeMap<String, Value>,
-    g: &mut Graph,
-    runtime: &mut Runtime,
-    result_fn: &mut dyn FnMut(&Graph, Value),
-    ir: &DynNode<IR>,
-) -> Result<Value, String> {
-    match ir.data() {
-        IR::Null => Ok(Value::Null),
-        IR::Bool(x) => Ok(Value::Bool(*x)),
-        IR::Integer(x) => Ok(Value::Int(*x)),
-        IR::Float(x) => Ok(Value::Float(*x)),
-        IR::String(x) => Ok(Value::String(x.to_string())),
-        IR::Var(x) => vars.get(x).map_or_else(
-            || Err(format!("Variable {x} not found")),
-            |v| Ok(v.to_owned()),
-        ),
-        IR::Parameter(x) => runtime.parameters.get(x).map_or_else(
-            || Err(format!("Parameter {x} not found")),
-            |v| Ok(v.to_owned()),
-        ),
-        IR::List => Ok(Value::List(
-            ir.children()
-                .map(|ir| run(vars, g, runtime, result_fn, &ir))
-                .collect::<Result<Vec<_>, _>>()?,
-        )),
-        IR::Length => match run(vars, g, runtime, result_fn, &ir.child(0))? {
-            Value::List(arr) => Ok(Value::Int(arr.len() as _)),
-            _ => Err("Length operator requires a list".to_string()),
-        },
-        IR::GetElement => {
-            let arr = run(vars, g, runtime, result_fn, &ir.child(0))?;
-            let i = run(vars, g, runtime, result_fn, &ir.child(1))?;
-            match (arr, i) {
-                (Value::List(values), Value::Int(i)) => {
-                    if i >= 0 && i < values.len() as _ {
-                        Ok(values[i as usize].clone())
-                    } else {
-                        Ok(Value::Null)
-                    }
-                }
-                (Value::List(_), v) => Err(format!("Type mismatch: expected Bool but was {v:?}")),
-                v => Err(format!("Type mismatch: expected List but was {v:?}")),
-            }
-        }
-        IR::GetElements => {
-            let arr = run(vars, g, runtime, result_fn, &ir.child(0))?;
-            let a = run(vars, g, runtime, result_fn, &ir.child(1))?;
-            let b = run(vars, g, runtime, result_fn, &ir.child(2))?;
-            get_elements(arr, a, b)
-        }
-        IR::Range => {
-            let start = run(vars, g, runtime, result_fn, &ir.child(0))?;
-            let end = run(vars, g, runtime, result_fn, &ir.child(1))?;
-            let step = run(vars, g, runtime, result_fn, &ir.child(2))?;
-            match (start, end, step) {
-                (Value::Int(start), Value::Int(end), Value::Int(step)) => {
-                    if start >= end && step < 0 {
-                        Ok(Value::List(
-                            (end..=start)
-                                .rev()
-                                .step_by(step.unsigned_abs() as usize)
-                                .map(Value::Int)
-                                .collect(),
-                        ))
-                    } else if step < 0 {
-                        Ok(Value::List(vec![]))
-                    } else {
-                        Ok(Value::List(
-                            (start..=end)
-                                .step_by(step as usize)
-                                .map(Value::Int)
-                                .collect(),
-                        ))
-                    }
-                }
-                _ => Err("Range operator requires two integers".to_string()),
-            }
-        }
-        IR::IsNull => match run(vars, g, runtime, result_fn, &ir.child(0))? {
-            Value::Null => Ok(Value::Bool(true)),
-            _ => Ok(Value::Bool(false)),
-        },
-        IR::IsNode => match run(vars, g, runtime, result_fn, &ir.child(0))? {
-            Value::Node(_) => Ok(Value::Bool(true)),
-            _ => Ok(Value::Bool(false)),
-        },
-        IR::IsRelationship => match run(vars, g, runtime, result_fn, &ir.child(0))? {
-            Value::Relationship(_, _, _) => Ok(Value::Bool(true)),
-            _ => Ok(Value::Bool(false)),
-        },
-        IR::Or => {
-            let mut is_null = false;
-            for ir in ir.children() {
-                match run(vars, g, runtime, result_fn, &ir)? {
-                    Value::Bool(true) => return Ok(Value::Bool(true)),
-                    Value::Bool(false) => {}
-                    Value::Null => is_null = true,
-                    _ => return Err(format!("Type mismatch: expected Bool but was {:?}", &ir)),
-                }
-            }
-            if is_null {
-                return Ok(Value::Null);
-            }
-
-            Ok(Value::Bool(false))
-        }
-        IR::Xor => {
-            let mut last = None;
-            for ir in ir.children() {
-                match run(vars, g, runtime, result_fn, &ir)? {
-                    Value::Bool(b) => last = Some(last.map_or(b, |l| logical_xor(l, b))),
-                    Value::Null => return Ok(Value::Null),
-                    _ => return Err(format!("Type mismatch: expected Bool but was {ir:?}")),
-                }
-            }
-            Ok(Value::Bool(last.unwrap_or(false)))
-        }
-        IR::And => {
-            let mut is_null = false;
-            for ir in ir.children() {
-                match run(vars, g, runtime, result_fn, &ir)? {
-                    Value::Bool(false) => return Ok(Value::Bool(false)),
-                    Value::Bool(true) => {}
-                    Value::Null => is_null = true,
-                    _ => return Err(format!("Type mismatch: expected Bool but was {ir:?}")),
-                }
-            }
-            if is_null {
-                return Ok(Value::Null);
-            }
-
-            Ok(Value::Bool(true))
-        }
-        IR::Not => match run(vars, g, runtime, result_fn, &ir.child(0))? {
-            Value::Bool(b) => Ok(Value::Bool(!b)),
-            Value::Null => Ok(Value::Null),
-            _ => Err("InvalidArgumentType: Not operator requires a boolean or null".to_string()),
-        },
-        IR::Negate => match run(vars, g, runtime, result_fn, &ir.child(0))? {
-            Value::Int(i) => Ok(Value::Int(-i)),
-            Value::Float(f) => Ok(Value::Float(-f)),
-            Value::Null => Ok(Value::Null),
-            _ => {
-                Err("InvalidArgumentType: Negate operator requires an Integer or Float".to_string())
-            }
-        },
-        IR::Eq => all_equals(
-            ir.children()
-                .map(|ir| run(vars, g, runtime, result_fn, &ir)),
-        ),
-        IR::Neq => ir
-            .children()
-            .flat_map(|ir| run(vars, g, runtime, result_fn, &ir))
-            .reduce(|a, b| Value::Bool(a != b))
-            .ok_or_else(|| "Neq operator requires at least one argument".to_string()),
-        IR::Lt => match (
-            run(vars, g, runtime, result_fn, &ir.child(0))?,
-            run(vars, g, runtime, result_fn, &ir.child(1))?,
-        ) {
-            (Value::Int(a), Value::Int(b)) => Ok(Value::Bool(a < b)),
-            _ => Err("Lt operator requires two integers".to_string()),
-        },
-        IR::Gt => match (
-            run(vars, g, runtime, result_fn, &ir.child(0))?,
-            run(vars, g, runtime, result_fn, &ir.child(1))?,
-        ) {
-            (Value::Int(a), Value::Int(b)) => Ok(Value::Bool(a > b)),
-            _ => Err("Gt operator requires two integers".to_string()),
-        },
-        IR::Le => match (
-            run(vars, g, runtime, result_fn, &ir.child(0))?,
-            run(vars, g, runtime, result_fn, &ir.child(1))?,
-        ) {
-            (Value::Int(a), Value::Int(b)) => Ok(Value::Bool(a <= b)),
-            _ => Err("Le operator requires two integers".to_string()),
-        },
-        IR::Ge => match (
-            run(vars, g, runtime, result_fn, &ir.child(0))?,
-            run(vars, g, runtime, result_fn, &ir.child(1))?,
-        ) {
-            (Value::Int(a), Value::Int(b)) => Ok(Value::Bool(a >= b)),
-            _ => Err("Ge operator requires two integers".to_string()),
-        },
-        IR::In => {
-            let value = run(vars, g, runtime, result_fn, &ir.child(0))?;
-            let list = run(vars, g, runtime, result_fn, &ir.child(1))?;
-            list_contains(&list, &value)
-        }
-        IR::Add => ir
-            .children()
-            .map(|ir| run(vars, g, runtime, result_fn, &ir))
-            .reduce(|acc, value| acc? + value?)
-            .ok_or_else(|| "Add operator requires at least one operand".to_string())?,
-        IR::Sub => ir
-            .children()
-            .flat_map(|ir| run(vars, g, runtime, result_fn, &ir))
-            .reduce(|a, b| match (a, b) {
-                (Value::Int(a), Value::Int(b)) => Value::Int(a - b),
-                _ => Value::Null,
-            })
-            .ok_or_else(|| "Sub operator requires at least one argument".to_string()),
-        IR::Mul => ir
-            .children()
-            .flat_map(|ir| run(vars, g, runtime, result_fn, &ir))
-            .reduce(|a, b| match (a, b) {
-                (Value::Int(a), Value::Int(b)) => Value::Int(a * b),
-                _ => Value::Null,
-            })
-            .ok_or_else(|| "Mul operator requires at least one argument".to_string()),
-        IR::Div => ir
-            .children()
-            .flat_map(|ir| run(vars, g, runtime, result_fn, &ir))
-            .reduce(|a, b| match (a, b) {
-                (Value::Int(a), Value::Int(b)) => Value::Int(a / b),
-                (Value::Int(a), Value::Float(b)) => Value::Float(a as f64 / b),
-                (Value::Float(a), Value::Int(b)) => Value::Float(a / b as f64),
-                (Value::Float(a), Value::Float(b)) => Value::Float(a / b),
-                _ => Value::Null,
-            })
-            .ok_or_else(|| "Div operator requires at least one argument".to_string()),
-        IR::Pow => ir
-            .children()
-            .flat_map(|ir| run(vars, g, runtime, result_fn, &ir))
-            .reduce(|a, b| match (a, b) {
-                (Value::Int(a), Value::Int(b)) => Value::Float((a as f64).powf(b as _)),
-                _ => Value::Null,
-            })
-            .ok_or_else(|| "Pow operator requires at least one argument".to_string()),
-        IR::Modulo => ir
-            .children()
-            .flat_map(|ir| run(vars, g, runtime, result_fn, &ir))
-            .reduce(|a, b| match (a, b) {
-                (Value::Int(a), Value::Int(b)) => Value::Int(a % b),
-                _ => Value::Null,
-            })
-            .ok_or_else(|| "Modulo operator requires at least one argument".to_string()),
-        IR::FuncInvocation(name) => {
-            let args = ir
-                .children()
-                .map(|ir| run(vars, g, runtime, result_fn, &ir))
-                .collect::<Result<Vec<_>, _>>()?;
-
-            match runtime.functions.get(name) {
-                Some(GraphFn {
-                    fn_type: Read(func),
-                    ..
-                }) => func(g, runtime, args),
-                Some(GraphFn {
-                    fn_type: Write(func),
-                    ..
-                }) => func(g, runtime, args),
-                None => Err(format!("Function '{name}' not found")),
-            }
-        }
-        IR::Map => Ok(Value::Map(
-            ir.children()
-                .map(|child| {
-                    (
-                        child.data().to_string(),
-                        run(vars, g, runtime, result_fn, &child.child(0)).unwrap_or(Value::Null),
-                    )
-                })
-                .collect(),
-        )),
-        IR::Set(x) => {
-            let v = run(vars, g, runtime, result_fn, &ir.child(0))?;
-            vars.insert(x.to_string(), v.clone());
-            Ok(v)
-        }
-        IR::If => match run(vars, g, runtime, result_fn, &ir.child(0))? {
-            Value::Bool(true) => run(vars, g, runtime, result_fn, &ir.child(1)),
-            _ => Ok(Value::Null),
-        },
-        IR::For => {
-            run(vars, g, runtime, result_fn, &ir.child(0))?;
-            while run(vars, g, runtime, result_fn, &ir.child(1))? == Value::Bool(true) {
-                run(vars, g, runtime, result_fn, &ir.child(3))?;
-                run(vars, g, runtime, result_fn, &ir.child(2))?;
-            }
-            Ok(Value::Null)
-        }
-        IR::Return => {
-            let v = run(vars, g, runtime, result_fn, &ir.child(0))?;
-            result_fn(g, v);
-            Ok(Value::Null)
-        }
-        IR::ReturnAggregation => {
-            run(vars, g, runtime, result_fn, &ir.child(0))?;
-            for (keys, r) in runtime.agg_ctxs.values_mut() {
-                if let Value::List(keys) = keys {
-                    keys.push(r.clone());
-                    result_fn(g, Value::List(keys.clone()));
-                } else {
-                    result_fn(g, Value::List(vec![r.clone()]));
-                }
-            }
-            runtime.agg_ctxs.clear();
-            Ok(Value::Null)
-        }
-        IR::Block => {
-            let mut v = Value::Null;
-            for ir in ir.children() {
-                v = run(vars, g, runtime, result_fn, &ir)?;
-            }
-            Ok(v)
-        }
-    }
-}
-
-=======
 
     pub fn query<CB: ReturnCallback>(
         &mut self,
@@ -1003,16 +281,24 @@
                     .children()
                     .map(|ir| self.run_expr(&ir))
                     .collect::<Result<Vec<_>, _>>()?;
-                if let Some(func) = self.write_functions.get(name) {
-                    if !self.write {
-                        return Err("graph.RO_QUERY is to be executed only on read-only queries"
-                            .to_string());
-                    }
-                    func(self, args)
-                } else if let Some(func) = self.read_functions.get(name) {
-                    func(self, args)
-                } else {
-                    Err(format!("Function {name} not found"))
+                match self.functions.get(name) {
+                    Some(GraphFn {
+                        fn_type: FnType::Read(func),
+                        ..
+                    }) => func(self, args),
+                    Some(GraphFn {
+                        fn_type: FnType::Write(func),
+                        ..
+                    }) => {
+                        if !self.write {
+                            return Err(
+                                "graph.RO_QUERY is to be executed only on read-only queries"
+                                    .to_string(),
+                            );
+                        }
+                        func(self, args)
+                    }
+                    None => Err(format!("Function '{name}' not found")),
                 }
             }
             ExprIR::Map => Ok(Value::Map(
@@ -1084,1151 +370,8 @@
             }
         }
     }
-
-    #[allow(clippy::unnecessary_wraps)]
-    fn create_node(
-        runtime: &mut Self,
-        args: Vec<Value>,
-    ) -> Result<Value, String> {
-        let mut iter = args.into_iter();
-        match (iter.next(), iter.next(), iter.next()) {
-            (Some(Value::List(raw_labels)), Some(Value::Map(attrs)), None) => {
-                let labels = raw_labels
-                    .into_iter()
-                    .filter_map(|label| {
-                        if let Value::String(label) = label {
-                            Some(label)
-                        } else {
-                            None
-                        }
-                    })
-                    .collect::<Vec<_>>();
-                runtime.nodes_created += 1;
-                runtime.properties_set += attrs
-                    .values()
-                    .map(|v| match v {
-                        Value::Null => 0,
-                        _ => 1,
-                    })
-                    .sum::<i32>();
-                Ok(runtime.g.borrow_mut().create_node(&labels, attrs))
-            }
-            _ => Ok(Value::Null),
-        }
-    }
-
-    #[allow(clippy::unnecessary_wraps)]
-    fn delete_entity(
-        runtime: &mut Self,
-        args: Vec<Value>,
-    ) -> Result<Value, String> {
-        for n in args {
-            if let Value::Node(id) = n {
-                runtime.nodes_deleted += 1;
-                let mut g = runtime.g.borrow_mut();
-                for (src, dest, id) in g.get_node_relationships(id).collect::<Vec<_>>() {
-                    runtime.relationships_deleted += 1;
-                    g.delete_relationship(id, src, dest);
-                }
-                g.delete_node(id);
-            }
-        }
-
-        Ok(Value::Null)
-    }
-
-    fn create_relationship(
-        runtime: &mut Self,
-        args: Vec<Value>,
-    ) -> Result<Value, String> {
-        let mut iter = args.into_iter();
-        match (
-            iter.next(),
-            iter.next(),
-            iter.next(),
-            iter.next(),
-            iter.next(),
-        ) {
-            (
-                Some(Value::String(relationship_type)),
-                Some(Value::Node(from)),
-                Some(Value::Node(to)),
-                Some(Value::Map(attrs)),
-                None,
-            ) => {
-                runtime.relationships_created += 1;
-                runtime.properties_set += attrs
-                    .values()
-                    .map(|v| match v {
-                        Value::Null => 0,
-                        _ => 1,
-                    })
-                    .sum::<i32>();
-                Ok(runtime
-                    .g
-                    .borrow_mut()
-                    .create_relationship(&relationship_type, from, to, attrs))
-            }
-            _ => todo!(),
-        }
-    }
-
-    #[allow(clippy::unnecessary_wraps)]
-    fn create_aggregate_ctx(
-        runtime: &mut Self,
-        args: Vec<Value>,
-    ) -> Result<Value, String> {
-        let mut hasher = DefaultHasher::new();
-        args.hash(&mut hasher);
-        let key = hasher.finish();
-        runtime
-            .agg_ctxs
-            .entry(key)
-            .or_insert_with(|| (Value::List(args), Value::Null));
-        Ok(Value::Int(key as i64))
-    }
-
-    fn create_node_iter(
-        runtime: &mut Self,
-        args: Vec<Value>,
-    ) -> Result<Value, String> {
-        let mut iter = args.into_iter();
-        match (iter.next(), iter.next()) {
-            (Some(Value::List(raw_labels)), None) => {
-                runtime.node_iters.push(
-                    runtime
-                        .g
-                        .borrow()
-                        .get_nodes(
-                            raw_labels
-                                .into_iter()
-                                .filter_map(|label| {
-                                    if let Value::String(label) = label {
-                                        Some(label)
-                                    } else {
-                                        None
-                                    }
-                                })
-                                .collect::<Vec<_>>()
-                                .as_slice(),
-                        )
-                        .unwrap(),
-                );
-
-                Ok(Value::Int(runtime.node_iters.len() as i64 - 1))
-            }
-            _ => todo!(),
-        }
-    }
-
-    fn next_node(
-        runtime: &mut Self,
-        args: Vec<Value>,
-    ) -> Result<Value, String> {
-        let mut iter = args.into_iter();
-        match (iter.next(), iter.next()) {
-            (Some(Value::Int(iter)), None) => runtime.node_iters[iter as usize]
-                .next()
-                .map_or_else(|| Ok(Value::Null), |(n, _)| Ok(Value::Node(n))),
-            _ => todo!(),
-        }
-    }
-
-    fn create_relationship_iter(
-        runtime: &mut Self,
-        args: Vec<Value>,
-    ) -> Result<Value, String> {
-        let mut iter = args.into_iter();
-        match (iter.next(), iter.next()) {
-            (Some(Value::String(raw_type)), None) => {
-                runtime
-                    .relationship_iters
-                    .push(runtime.g.borrow().get_relationships(&[raw_type]).unwrap());
-                Ok(Value::Int(runtime.relationship_iters.len() as i64 - 1))
-            }
-            _ => todo!(),
-        }
-    }
-
-    fn next_relationship(
-        runtime: &mut Self,
-        args: Vec<Value>,
-    ) -> Result<Value, String> {
-        let mut iter = args.into_iter();
-        match (iter.next(), iter.next()) {
-            (Some(Value::Int(iter)), None) => runtime.relationship_iters[iter as usize]
-                .next()
-                .map_or(Ok(Value::Null), |(src, dest, id)| {
-                    Ok(Value::Relationship(id, src, dest))
-                }),
-            _ => todo!(),
-        }
-    }
-
-    fn property(
-        runtime: &mut Self,
-        args: Vec<Value>,
-    ) -> Result<Value, String> {
-        let mut iter = args.into_iter();
-        match (iter.next(), iter.next(), iter.next()) {
-            (Some(Value::Node(node_id)), Some(Value::String(property)), None) => runtime
-                .g
-                .borrow()
-                .get_node_property_id(&property)
-                .map_or(Ok(Value::Null), |property_id| {
-                    runtime
-                        .g
-                        .borrow()
-                        .get_node_property(node_id, property_id)
-                        .map_or(Ok(Value::Null), Ok)
-                }),
-            (Some(Value::Map(map)), Some(Value::String(property)), None) => {
-                Ok(map.get(&property).unwrap_or(&Value::Null).clone())
-            }
-            _ => Ok(Value::Null),
-        }
-    }
-
-    #[allow(clippy::unnecessary_wraps)]
-    fn labels(
-        runtime: &mut Self,
-        args: Vec<Value>,
-    ) -> Result<Value, String> {
-        let mut iter = args.into_iter();
-        match (iter.next(), iter.next()) {
-            (Some(Value::Node(node_id)), None) => Ok(Value::List(
-                runtime
-                    .g
-                    .borrow()
-                    .get_node_label_ids(node_id)
-                    .map(|label_id| {
-                        Value::String(runtime.g.borrow().get_label_by_id(label_id).to_string())
-                    })
-                    .collect(),
-            )),
-            _ => Ok(Value::Null),
-        }
-    }
-
-    fn args_size_error(
-        args: &[Value],
-        function_name: &str,
-        min: usize,
-        max: usize,
-    ) -> Result<Value, String> {
-        if max < args.len() {
-            Err(format!(
-                "Received {} arguments to function '{}', expected at most {}",
-                args.len(),
-                function_name,
-                max
-            ))
-        } else {
-            Err(format!(
-                "Received {} arguments to function '{}', expected at least {}",
-                args.len(),
-                function_name,
-                min
-            ))
-        }
-    }
-
-    #[allow(clippy::unnecessary_wraps)]
-    fn start_node(
-        _runtime: &mut Self,
-        args: Vec<Value>,
-    ) -> Result<Value, String> {
-        let mut iter = args.into_iter();
-        match (iter.next(), iter.next()) {
-            (Some(Value::Relationship(_, src, _)), None) => Ok(Value::Node(src)),
-            _ => Ok(Value::Null),
-        }
-    }
-
-    #[allow(clippy::unnecessary_wraps)]
-    fn end_node(
-        _runtime: &mut Self,
-        args: Vec<Value>,
-    ) -> Result<Value, String> {
-        let mut iter = args.into_iter();
-        match (iter.next(), iter.next()) {
-            (Some(Value::Relationship(_, _, dest)), None) => Ok(Value::Node(dest)),
-            _ => Ok(Value::Null),
-        }
-    }
-
-    #[allow(clippy::unnecessary_wraps)]
-    fn collect(
-        runtime: &mut Self,
-        args: Vec<Value>,
-    ) -> Result<Value, String> {
-        let mut iter = args.into_iter();
-        if let (Some(x), Some(Value::Int(hash)), None) = (iter.next(), iter.next(), iter.next()) {
-            runtime.agg_ctxs.entry(hash as _).and_modify(|v| {
-                if let (_, Value::List(values)) = v {
-                    values.push(x.clone());
-                } else {
-                    v.1 = Value::List(vec![x.clone()]);
-                }
-            });
-        }
-        Ok(Value::Null)
-    }
-
-    #[allow(clippy::unnecessary_wraps)]
-    fn count(
-        runtime: &mut Self,
-        args: Vec<Value>,
-    ) -> Result<Value, String> {
-        match args.as_slice() {
-            [Value::Null, _] => {}
-            [_, Value::Int(hash)] => {
-                runtime.agg_ctxs.entry(*hash as _).and_modify(|v| {
-                    if let (_, Value::Int(count)) = v {
-                        *count += 1;
-                    } else {
-                        v.1 = Value::Int(1);
-                    }
-                });
-            }
-            _ => (),
-        }
-        Ok(Value::Null)
-    }
-
-    #[allow(clippy::unnecessary_wraps)]
-    fn sum(
-        runtime: &mut Self,
-        args: Vec<Value>,
-    ) -> Result<Value, String> {
-        if let [a, Value::Int(hash)] = args.as_slice() {
-            runtime.agg_ctxs.entry(*hash as _).and_modify(|v| {
-                if let (_, Value::Null) = v {
-                    v.1 = a.clone();
-                } else {
-                    v.1 = (v.1.clone() + a.clone()).unwrap();
-                }
-            });
-        }
-        Ok(Value::Null)
-    }
-
-    #[allow(clippy::unnecessary_wraps)]
-    fn max(
-        runtime: &mut Self,
-        args: Vec<Value>,
-    ) -> Result<Value, String> {
-        if let [Value::Int(a), Value::Int(hash)] = args.as_slice() {
-            runtime.agg_ctxs.entry(*hash as _).and_modify(|v| {
-                if let (_, Value::Int(b)) = v {
-                    if a > b {
-                        *b = *a;
-                    }
-                } else {
-                    v.1 = Value::Int(*a);
-                }
-            });
-        }
-        Ok(Value::Null)
-    }
-
-    #[allow(clippy::unnecessary_wraps)]
-    fn min(
-        runtime: &mut Self,
-        args: Vec<Value>,
-    ) -> Result<Value, String> {
-        if let [Value::Int(a), Value::Int(hash)] = args.as_slice() {
-            runtime.agg_ctxs.entry(*hash as _).and_modify(|v| {
-                if let (_, Value::Int(b)) = v {
-                    if a < b {
-                        *b = *a;
-                    }
-                } else {
-                    v.1 = Value::Int(*a);
-                }
-            });
-        }
-        Ok(Value::Null)
-    }
-
-    fn value_to_integer(
-        _runtime: &mut Self,
-        args: Vec<Value>,
-    ) -> Result<Value, String> {
-        match args.as_slice() {
-            [Value::String(s)] => s.parse::<i64>().map(Value::Int).or_else(|_| {
-                s.parse::<f64>()
-                    .map(|f| Value::Int(f as i64))
-                    .or(Ok(Value::Null))
-            }),
-            [Value::Int(i)] => Ok(Value::Int(*i)),
-            [Value::Float(f)] => Ok(Value::Int(*f as i64)),
-            [Value::Null] => Ok(Value::Null),
-            [Value::Bool(b)] => Ok(Value::Int(i64::from(*b))),
-            [arg] => Err(format!(
-                "Type mismatch: expected String, Boolean, Integer, Float, or Null but was {}",
-                arg.name()
-            )),
-            args => Err(format!(
-                "Expected one argument for value_to_integer, instead {}",
-                args.len()
-            )),
-        }
-    }
-
-    fn size(
-        _: &mut Self,
-        args: Vec<Value>,
-    ) -> Result<Value, String> {
-        match args.as_slice() {
-            [Value::String(s)] => Ok(Value::Int(s.len() as i64)),
-            [Value::List(v)] => Ok(Value::Int(v.len() as i64)),
-            [Value::Null] => Ok(Value::Null),
-            [arg] => Err(format!(
-                "Type mismatch: expected List, String, or Null but was {}",
-                arg.name()
-            )),
-            args => Self::args_size_error(args, "size", 1, 1),
-        }
-    }
-
-    fn head(
-        _: &mut Self,
-        args: Vec<Value>,
-    ) -> Result<Value, String> {
-        match args.as_slice() {
-            [Value::List(v)] => {
-                if v.is_empty() {
-                    Ok(Value::Null)
-                } else {
-                    Ok(v[0].clone())
-                }
-            }
-            [Value::Null] => Ok(Value::Null),
-            [arg] => Err(format!(
-                "Type mismatch: expected List or Null but was {}",
-                arg.name()
-            )),
-            args => Self::args_size_error(args, "head", 1, 1),
-        }
-    }
-
-    fn last(
-        _: &mut Self,
-        args: Vec<Value>,
-    ) -> Result<Value, String> {
-        match args.as_slice() {
-            [Value::List(v)] => Ok(v.last().unwrap_or(&Value::Null).clone()),
-            [Value::Null] => Ok(Value::Null),
-            [arg] => Err(format!(
-                "Type mismatch: expected List or Null but was {}",
-                arg.name()
-            )),
-            args => Self::args_size_error(args, "last", 1, 1),
-        }
-    }
-
-    fn tail(
-        _: &mut Self,
-        args: Vec<Value>,
-    ) -> Result<Value, String> {
-        match args.as_slice() {
-            [Value::List(v)] => {
-                if v.is_empty() {
-                    Ok(Value::List(vec![]))
-                } else {
-                    Ok(Value::List(v[1..].to_vec()))
-                }
-            }
-            [Value::Null] => Ok(Value::Null),
-            [arg] => Err(format!(
-                "Type mismatch: expected List or Null but was {}",
-                arg.name()
-            )),
-            args => Self::args_size_error(args, "tail", 1, 1),
-        }
-    }
-
-    fn reverse(
-        _: &mut Self,
-        args: Vec<Value>,
-    ) -> Result<Value, String> {
-        match args.as_slice() {
-            [Value::List(v)] => {
-                let mut v = v.clone();
-                v.reverse();
-                Ok(Value::List(v))
-            }
-            [Value::Null] => Ok(Value::Null),
-            [Value::String(s)] => Ok(Value::String(s.chars().rev().collect())),
-            [arg] => Err(format!(
-                "Type mismatch: expected List, String or null, but was {}",
-                arg.name()
-            )),
-            args => Self::args_size_error(args, "reverse", 1, 1),
-        }
-    }
-
-    fn substring(
-        _: &mut Self,
-        args: Vec<Value>,
-    ) -> Result<Value, String> {
-        match args.as_slice() {
-            // Handle NULL input case
-            [Value::Null, _] | [Value::Null, _, _] => Ok(Value::Null),
-            // Two-argument version: (string, start)
-            [Value::String(s), Value::Int(start)] => {
-                let start = *start;
-                if start < 0 {
-                    return Err("start must be a non-negative integer".into());
-                }
-                let start = start as usize;
-
-                Ok(Value::String(s[start..].to_string()))
-            }
-
-            // Three-argument version: (string, start, length)
-            [Value::String(s), Value::Int(start), Value::Int(length)] => {
-                let start = *start;
-                let length = *length;
-                if length < 0 {
-                    return Err("length must be a non-negative integer".into());
-                }
-                if start < 0 {
-                    return Err("start must be a non-negative integer".into());
-                }
-                let start = start as usize;
-                let length = length as usize;
-
-                let end = start.saturating_add(length).min(s.len());
-                Ok(Value::String(s[start..end].to_string()))
-            }
-
-            [Value::String(_), t] => Err(format!(
-                "Type mismatch: expected Integer Or Null but got {}",
-                t.name()
-            )),
-            [t, Value::Int(_)] | [t, Value::Int(_), Value::Int(_)] => Err(format!(
-                "Type mismatch: expected String Or Null but got {}",
-                t.name()
-            )),
-            [Value::String(_), t, Value::Int(_)] | [Value::String(_), Value::Int(_), t] => {
-                Err(format!(
-                    "Type mismatch: expected Integer Or Null but got {}",
-                    t.name()
-                ))
-            }
-
-            // Type mismatch handling
-            args => Self::args_size_error(args, "substring", 2, 3),
-        }
-    }
-
-    fn split(
-        _: &mut Self,
-        args: Vec<Value>,
-    ) -> Result<Value, String> {
-        match args.as_slice() {
-            [Value::String(string), Value::String(delimiter)] => {
-                if delimiter.is_empty() {
-                    // split string to characters
-                    let parts: Vec<Value> = string
-                        .chars()
-                        .map(|c| Value::String(c.to_string()))
-                        .collect();
-                    Ok(Value::List(parts))
-                } else {
-                    let parts: Vec<Value> = string
-                        .split(delimiter.as_str())
-                        .map(|s| Value::String(s.to_string()))
-                        .collect();
-                    Ok(Value::List(parts))
-                }
-            }
-            [Value::Null, _] | [_, Value::Null] => Ok(Value::Null),
-            [arg1, arg2] => Err(format!(
-                "Type mismatch: expected 2 String or null arguments, but was {} {}",
-                arg1.name(),
-                arg2.name()
-            )),
-            [arg] => Err(format!(
-                "Type mismatch: expected 2 String or null arguments, but was {}",
-                arg.name()
-            )),
-            args => Self::args_size_error(args, "split", 2, 2),
-        }
-    }
-
-    fn string_to_lower(
-        _: &mut Self,
-        args: Vec<Value>,
-    ) -> Result<Value, String> {
-        match args.as_slice() {
-            [Value::String(s)] => Ok(Value::String(s.to_lowercase())),
-            [Value::Null] => Ok(Value::Null),
-            [arg] => Err(format!(
-                "Type mismatch: expected List, String or null, but was {}",
-                arg.name()
-            )),
-            args => Self::args_size_error(args, "toLower", 1, 1),
-        }
-    }
-
-    fn string_to_upper(
-        _: &mut Self,
-        args: Vec<Value>,
-    ) -> Result<Value, String> {
-        match args.as_slice() {
-            [Value::String(s)] => Ok(Value::String(s.to_uppercase())),
-            [Value::Null] => Ok(Value::Null),
-            [arg] => Err(format!(
-                "Type mismatch: expected List, String or null, but was {}",
-                arg.name()
-            )),
-            args => Self::args_size_error(args, "toUpper", 1, 1),
-        }
-    }
-
-    fn string_replace(
-        _: &mut Self,
-        args: Vec<Value>,
-    ) -> Result<Value, String> {
-        match args.as_slice() {
-            [
-                Value::String(s),
-                Value::String(search),
-                Value::String(replacement),
-            ] => Ok(Value::String(s.replace(search, replacement))),
-            [Value::Null, _, _] | [_, Value::Null, _] | [_, _, Value::Null] => Ok(Value::Null),
-            [arg1, arg2, arg3] => Err(format!(
-                "Type mismatch: expected (String, String, String) or null, but was: ({}, {}, {})",
-                arg1.name(),
-                arg2.name(),
-                arg3.name()
-            )),
-            args => Self::args_size_error(args, "replace", 3, 3),
-        }
-    }
-
-    fn string_left(
-        _: &mut Self,
-        args: Vec<Value>,
-    ) -> Result<Value, String> {
-        match args.as_slice() {
-            [Value::String(s), Value::Int(n)] => {
-                if *n < 0 {
-                    Err("length must be a non-negative integer".to_string())
-                } else {
-                    Ok(Value::String(s.chars().take(*n as usize).collect()))
-                }
-            }
-            [Value::Null, _] => Ok(Value::Null),
-            [_, Value::Null] => Err("length must be a non-negative integer".to_string()),
-            [arg1, arg2] => Err(format!(
-                "Type mismatch: expected (String, Integer) or null, but was: ({}, {})",
-                arg1.name(),
-                arg2.name()
-            )),
-            args => Self::args_size_error(args, "left", 2, 2),
-        }
-    }
-
-    fn string_ltrim(
-        _: &mut Self,
-        args: Vec<Value>,
-    ) -> Result<Value, String> {
-        match args.as_slice() {
-            [Value::String(s)] => Ok(Value::String(s.trim_start().to_string())),
-            [Value::Null] => Ok(Value::Null),
-            [arg] => Err(format!(
-                "Type mismatch: expected String or null, but was {}",
-                arg.name()
-            )),
-            args => Self::args_size_error(args, "ltrim", 1, 1),
-        }
-    }
-
-    fn string_right(
-        _: &mut Self,
-        args: Vec<Value>,
-    ) -> Result<Value, String> {
-        match args.as_slice() {
-            [Value::String(s), Value::Int(n)] => {
-                if *n < 0 {
-                    Err("length must be a non-negative integer".to_string())
-                } else {
-                    let start = s.len().saturating_sub(*n as usize);
-                    Ok(Value::String(s.chars().skip(start).collect()))
-                }
-            }
-            [Value::Null, _] => Ok(Value::Null),
-            [_, Value::Null] => Err("length must be a non-negative integer".to_string()),
-            [arg1, arg2] => Err(format!(
-                "Type mismatch: expected (String, Integer) or null, but was: ({}, {})",
-                arg1.name(),
-                arg2.name()
-            )),
-            args => Self::args_size_error(args, "right", 2, 2),
-        }
-    }
-    fn string_join(
-        _: &mut Self,
-        args: Vec<Value>,
-    ) -> Result<Value, String> {
-        fn to_string_vec(vec: &[Value]) -> Result<Vec<String>, String> {
-            vec.iter()
-                .map(|item| {
-                    if let Value::String(s) = item {
-                        Ok(s.clone())
-                    } else {
-                        Err(format!(
-                            "Type mismatch: expected String but was {}",
-                            item.name()
-                        ))
-                    }
-                })
-                .collect()
-        }
-
-        match args.as_slice() {
-            [Value::List(vec), Value::String(s)] => {
-                let result = to_string_vec(vec);
-                result.map(|strings| Value::String(strings.join(s)))
-            }
-            [Value::List(vec)] => {
-                let result = to_string_vec(vec);
-                result.map(|strings| Value::String(strings.join("")))
-            }
-            [Value::Null, _] => Ok(Value::Null),
-            [arg1, _arg2] => Err(format!(
-                "Type mismatch: expected List or Null but was {}",
-                arg1.name()
-            )),
-            args => Self::args_size_error(args, "string.join", 1, 2),
-        }
-    }
-
-    fn string_match_reg_ex(
-        _: &mut Self,
-        args: Vec<Value>,
-    ) -> Result<Value, String> {
-        match args.as_slice() {
-            [Value::String(text), Value::String(pattern)] => match regex::Regex::new(pattern) {
-                Ok(re) => {
-                    let mut all_matches = Vec::new();
-                    for caps in re.captures_iter(text) {
-                        for i in 0..caps.len() {
-                            if let Some(m) = caps.get(i) {
-                                all_matches.push(Value::String(m.as_str().to_string()));
-                            }
-                        }
-                    }
-                    Ok(Value::List(all_matches))
-                }
-                Err(e) => Err(format!("Invalid regex, {e}")),
-            },
-            [Value::Null, _] | [_, Value::Null] => Ok(Value::List(vec![])),
-            [Value::String(_), arg2] => Err(format!(
-                "Type mismatch: expected String or Null but was {}",
-                arg2.name(),
-            )),
-            [arg1, _] => Err(format!(
-                "Type mismatch: expected String or Null but was {}",
-                arg1.name(),
-            )),
-            args => Self::args_size_error(args, "string.matchRegEx", 2, 2),
-        }
-    }
-
-    fn string_replace_reg_ex(
-        _: &mut Self,
-        args: Vec<Value>,
-    ) -> Result<Value, String> {
-        match args.as_slice() {
-            [
-                Value::String(text),
-                Value::String(pattern),
-                Value::String(replacement),
-            ] => match regex::Regex::new(pattern) {
-                Ok(re) => {
-                    let replaced_text = re.replace_all(text, replacement).to_string();
-                    Ok(Value::String(replaced_text))
-                }
-                Err(e) => Err(format!("Invalid regex, {e}")),
-            },
-            [Value::Null, _, _] | [_, Value::Null, _] | [_, _, Value::Null] => Ok(Value::Null),
-            [Value::String(_), arg2, Value::String(_)] => Err(format!(
-                "Type mismatch: expected String or Null but was {}",
-                arg2.name(),
-            )),
-            [Value::String(_), Value::String(_), arg3] => Err(format!(
-                "Type mismatch: expected String or Null but was {}",
-                arg3.name(),
-            )),
-            [arg1, _, _] => Err(format!(
-                "Type mismatch: expected String or Null but was {}",
-                arg1.name(),
-            )),
-            args => Self::args_size_error(args, "string.replaceRegEx", 3, 3),
-        }
-    }
-
-    fn abs(
-        _: &mut Self,
-        args: Vec<Value>,
-    ) -> Result<Value, String> {
-        match args.as_slice() {
-            [Value::Int(n)] => Ok(Value::Int(n.abs())),
-            [Value::Float(f)] => Ok(Value::Float(f.abs())),
-            [Value::Null] => Ok(Value::Null),
-            [v] => Err(format!(
-                "Type mismatch: expected Integer, Float, or Null but was {}",
-                v.name()
-            )),
-            args => Self::args_size_error(args, "abs", 1, 1),
-        }
-    }
-
-    fn ceil(
-        _: &mut Self,
-        args: Vec<Value>,
-    ) -> Result<Value, String> {
-        match args.as_slice() {
-            [Value::Int(n)] => Ok(Value::Int(*n)),
-            [Value::Float(f)] => Ok(Value::Float(f.ceil())),
-            [Value::Null] => Ok(Value::Null),
-            [v] => Err(format!(
-                "Type mismatch: expected Integer, Float, or Null but was {}",
-                v.name()
-            )),
-            args => Self::args_size_error(args, "ceil", 1, 1),
-        }
-    }
-
-    fn e(
-        _: &mut Self,
-        args: Vec<Value>,
-    ) -> Result<Value, String> {
-        match args.as_slice() {
-            [] => Ok(Value::Float(std::f64::consts::E)),
-            args => Self::args_size_error(args, "e", 0, 0),
-        }
-    }
-
-    fn exp(
-        _: &mut Self,
-        args: Vec<Value>,
-    ) -> Result<Value, String> {
-        match args.as_slice() {
-            [Value::Int(n)] => Ok(Value::Float((*n as f64).exp())),
-            [Value::Float(f)] => Ok(Value::Float(f.exp())),
-            [Value::Null] => Ok(Value::Null),
-            [v] => Err(format!(
-                "Type mismatch: expected Integer, Float, or Null but was {}",
-                v.name()
-            )),
-            args => Self::args_size_error(args, "exp", 1, 1),
-        }
-    }
-
-    fn floor(
-        _: &mut Self,
-        args: Vec<Value>,
-    ) -> Result<Value, String> {
-        match args.as_slice() {
-            [Value::Int(n)] => Ok(Value::Int(*n)),
-            [Value::Float(f)] => Ok(Value::Float(f.floor())),
-            [Value::Null] => Ok(Value::Null),
-            [v] => Err(format!(
-                "Type mismatch: expected Integer, Float, or Null but was {}",
-                v.name()
-            )),
-            args => Self::args_size_error(args, "floor", 1, 1),
-        }
-    }
-
-    fn log(
-        _: &mut Self,
-        args: Vec<Value>,
-    ) -> Result<Value, String> {
-        match args.as_slice() {
-            [Value::Int(n)] => Ok(Value::Float((*n as f64).ln())),
-            [Value::Float(f)] => Ok(Value::Float(f.ln())),
-            [Value::Null] => Ok(Value::Null),
-            [v] => Err(format!(
-                "Type mismatch: expected Integer, Float, or Null but was {}",
-                v.name()
-            )),
-            args => Self::args_size_error(args, "log", 1, 1),
-        }
-    }
-
-    fn log10(
-        _: &mut Self,
-        args: Vec<Value>,
-    ) -> Result<Value, String> {
-        match args.as_slice() {
-            [Value::Int(n)] => Ok(Value::Float((*n as f64).log10())),
-            [Value::Float(f)] => Ok(Value::Float(f.log10())),
-            [Value::Null] => Ok(Value::Null),
-            [v] => Err(format!(
-                "Type mismatch: expected Integer, Float, or Null but was {}",
-                v.name()
-            )),
-            args => Self::args_size_error(args, "log10", 1, 1),
-        }
-    }
-    fn pow(
-        _: &mut Self,
-        args: Vec<Value>,
-    ) -> Result<Value, String> {
-        match args.as_slice() {
-            [Value::Int(i1), Value::Int(i2)] => Ok(Value::Float((*i1 as f64).powi(*i2 as i32))),
-            [Value::Float(f1), Value::Float(f2)] => Ok(Value::Float(f1.powf(*f2))),
-            [Value::Int(i1), Value::Float(f1)] => Ok(Value::Float((*i1 as f64).powf(*f1))),
-            [Value::Float(f1), Value::Int(i1)] => Ok(Value::Float(f1.powi(*i1 as i32))),
-            [Value::Null, _] | [_, Value::Null] => Ok(Value::Null),
-            [Value::Int(_) | Value::Float(_), v] | [v, Value::Int(_) | Value::Float(_)] => {
-                Err(format!(
-                    "Type mismatch: expected Integer, Float, or Null but was {}",
-                    v.name()
-                ))
-            }
-            args => Self::args_size_error(args, "pow", 2, 2),
-        }
-    }
-
-    fn rand(
-        _: &mut Self,
-        args: Vec<Value>,
-    ) -> Result<Value, String> {
-        match args.as_slice() {
-            [] => {
-                let mut rng = rand::rng();
-                Ok(Value::Float(rng.random_range(0.0..1.0)))
-            }
-            args => Self::args_size_error(args, "rand", 0, 0),
-        }
-    }
-
-    fn round(
-        _: &mut Self,
-        args: Vec<Value>,
-    ) -> Result<Value, String> {
-        match args.as_slice() {
-            [Value::Int(n)] => Ok(Value::Int(*n)),
-            [Value::Float(f)] => Ok(Value::Float(f.round())),
-            [Value::Null] => Ok(Value::Null),
-            [v] => Err(format!(
-                "Type mismatch: expected Integer, Float, or Null but was {}",
-                v.name()
-            )),
-            args => Self::args_size_error(args, "round", 1, 1),
-        }
-    }
-
-    fn sign(
-        _: &mut Self,
-        args: Vec<Value>,
-    ) -> Result<Value, String> {
-        match args.as_slice() {
-            [Value::Int(n)] => Ok(Value::Int(n.signum())),
-            [Value::Float(f)] => Ok(if *f == 0.0 {
-                Value::Int(0)
-            } else {
-                Value::Float(f.signum().round())
-            }),
-            [Value::Null] => Ok(Value::Null),
-            [v] => Err(format!(
-                "Type mismatch: expected Integer, Float, or Null but was {}",
-                v.name()
-            )),
-            args => Self::args_size_error(args, "sign", 1, 1),
-        }
-    }
-
-    fn sqrt(
-        _: &mut Self,
-        args: Vec<Value>,
-    ) -> Result<Value, String> {
-        match args.as_slice() {
-            [Value::Int(n)] => {
-                if *n < 0 {
-                    Ok(Value::Float(f64::NAN))
-                } else {
-                    Ok(Value::Float((*n as f64).sqrt()))
-                }
-            }
-            [Value::Float(f)] => {
-                if *f > 0f64 {
-                    Ok(Value::Float(f.sqrt()))
-                } else {
-                    Ok(Value::Float(f64::NAN))
-                }
-            }
-            [Value::Null] => Ok(Value::Null),
-            [v] => Err(format!(
-                "Type mismatch: expected Integer, Float, or Null but was {}",
-                v.name()
-            )),
-            args => Self::args_size_error(args, "sqrt", 1, 1),
-        }
-    }
-
-    fn range(
-        _: &mut Self,
-        args: Vec<Value>,
-    ) -> Result<Value, String> {
-        let start = &args[0];
-        let end = &args[1];
-        let step = args.get(2).unwrap_or(&Value::Int(1));
-        match (start, end, step) {
-            (Value::Int(start), Value::Int(end), Value::Int(step)) => {
-                if start >= end && step < &0 {
-                    Ok(Value::List(
-                        (*end..=*start)
-                            .rev()
-                            .step_by(step.abs() as usize)
-                            .map(Value::Int)
-                            .collect(),
-                    ))
-                } else if step < &0 {
-                    Ok(Value::List(vec![]))
-                } else {
-                    Ok(Value::List(
-                        (*start..=*end)
-                            .step_by(*step as usize)
-                            .map(Value::Int)
-                            .collect(),
-                    ))
-                }
-            }
-            _ => Err("Range operator requires two integers".to_string()),
-        }
-    }
-
-    //
-    // Internal functions
-    //
-
-    fn internal_starts_with(
-        _: &mut Self,
-        args: Vec<Value>,
-    ) -> Result<Value, String> {
-        match args.as_slice() {
-            [Value::String(s), Value::String(prefix)] => Ok(Value::Bool(s.starts_with(prefix))),
-
-            [_, Value::Null] | [Value::Null, _] => Ok(Value::Null),
-            [arg1, arg2] => Err(format!(
-                "Type mismatch: expected String or Null but was ({}, {})",
-                arg1.name(),
-                arg2.name()
-            )),
-            _ => unreachable!(),
-        }
-    }
-
-    fn internal_ends_with(
-        _: &mut Self,
-        args: Vec<Value>,
-    ) -> Result<Value, String> {
-        match args.as_slice() {
-            [Value::String(s), Value::String(suffix)] => Ok(Value::Bool(s.ends_with(suffix))),
-            [_, Value::Null] | [Value::Null, _] => Ok(Value::Null),
-            [arg1, arg2] => Err(format!(
-                "Type mismatch: Type mismatch: expected String or Null but was ({}, {})",
-                arg1.name(),
-                arg2.name()
-            )),
-            _ => unreachable!(),
-        }
-    }
-
-    fn internal_contains(
-        _: &mut Self,
-        args: Vec<Value>,
-    ) -> Result<Value, String> {
-        match args.as_slice() {
-            [Value::String(s), Value::String(substring)] => Ok(Value::Bool(s.contains(substring))),
-            [_, Value::Null] | [Value::Null, _] => Ok(Value::Null),
-            [arg1, arg2] => Err(format!(
-                "Type mismatch: expected String or Null but was ({}, {})",
-                arg1.name(),
-                arg2.name()
-            )),
-            _ => unreachable!(),
-        }
-    }
-
-    fn internal_regex_matches(
-        _: &mut Self,
-        args: Vec<Value>,
-    ) -> Result<Value, String> {
-        match args.as_slice() {
-            [Value::String(s), Value::String(pattern)] => {
-                // Compile the regex pattern
-                match regex::Regex::new(pattern) {
-                    Ok(re) => Ok(Value::Bool(re.is_match(s))),
-                    Err(e) => Err(format!("Invalid regex pattern: {e}")),
-                }
-            }
-            [Value::Null, _] | [_, Value::Null] => Ok(Value::Null),
-            [arg1, arg2] => Err(format!(
-                "Type mismatch: expected (String, String) or null, but was: ({}, {})",
-                arg1.name(),
-                arg2.name()
-            )),
-            _ => Err("Expected two arguments for regex matching".to_string()),
-        }
-    }
-
-    #[allow(clippy::unnecessary_wraps)]
-    fn db_labels(
-        runtime: &mut Self,
-        _args: Vec<Value>,
-    ) -> Result<Value, String> {
-        Ok(Value::List(
-            runtime
-                .g
-                .borrow()
-                .get_labels()
-                .map(|n| Value::String(n.to_string()))
-                .collect(),
-        ))
-    }
-
-    #[allow(clippy::unnecessary_wraps)]
-    fn db_types(
-        runtime: &mut Self,
-        _args: Vec<Value>,
-    ) -> Result<Value, String> {
-        Ok(Value::List(
-            runtime
-                .g
-                .borrow()
-                .get_types()
-                .map(|n| Value::String(n.to_string()))
-                .collect(),
-        ))
-    }
-
-    #[allow(clippy::unnecessary_wraps)]
-    fn db_properties(
-        runtime: &mut Self,
-        _args: Vec<Value>,
-    ) -> Result<Value, String> {
-        Ok(Value::List(
-            runtime
-                .g
-                .borrow()
-                .get_properties()
-                .map(|n| Value::String(n.to_string()))
-                .collect(),
-        ))
-    }
-}
-
->>>>>>> 51467c22
+}
+
 #[must_use]
 fn evaluate_param(expr: DynNode<ExprIR>) -> Value {
     match expr.data() {
