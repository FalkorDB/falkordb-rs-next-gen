use crate::{
    ast::QueryExprIR, graph::Graph, matrix::Iter, planner::IR, value::Contains, value::Value,
};
use std::cmp::Ordering;
use std::collections::BTreeMap;

type ReadFn = fn(&Graph, &mut Runtime, Value) -> Result<Value, String>;
type WriteFn = fn(&mut Graph, &mut Runtime, Value) -> Result<Value, String>;

pub struct Runtime {
    read_functions: BTreeMap<String, ReadFn>,
    write_functions: BTreeMap<String, WriteFn>,
    iters: Vec<Iter<bool>>,
    parameters: BTreeMap<String, Value>,
    pub nodes_created: i32,
    pub relationships_created: i32,
    pub nodes_deleted: i32,
    pub relationships_deleted: i32,
    pub properties_set: i32,
    pub properties_removed: i32,
}

impl Runtime {
    #[must_use]
    pub fn new(parameters: BTreeMap<String, Value>) -> Self {
        let mut write_functions: BTreeMap<String, WriteFn> = BTreeMap::new();
        let mut read_functions: BTreeMap<String, ReadFn> = BTreeMap::new();

        // write functions
        write_functions.insert("create_node".to_string(), Self::create_node);
        write_functions.insert("create_relationship".to_string(), Self::create_relationship);
        write_functions.insert("delete_entity".to_string(), Self::delete_entity);

        // read functions
        read_functions.insert("create_node_iter".to_string(), Self::create_node_iter);
        read_functions.insert("next_node".to_string(), Self::next_node);
        read_functions.insert("property".to_string(), Self::property);
        read_functions.insert("toInteger".to_string(), Self::value_to_integer);
        read_functions.insert("labels".to_string(), Self::labels);
        read_functions.insert("size".to_string(), Self::size);
        read_functions.insert("head".to_string(), Self::head);
        read_functions.insert("last".to_string(), Self::last);
        read_functions.insert("tail".to_string(), Self::tail);
        read_functions.insert("reverse".to_string(), Self::reverse);
        read_functions.insert("substring".to_string(), Self::substring);
        read_functions.insert("split".to_string(), Self::split);
        read_functions.insert("toLower".to_string(), Self::string_to_lower);
        read_functions.insert("toUpper".to_string(), Self::string_to_upper);
        read_functions.insert("replace".to_string(), Self::string_replace);
        read_functions.insert("left".to_string(), Self::string_left);
        read_functions.insert("ltrim".to_string(), Self::string_ltrim);
        read_functions.insert("right".to_string(), Self::string_right);

        // internal functions are not accessible from Cypher
        read_functions.insert("@starts_with".to_string(), Self::internal_starts_with);
        read_functions.insert("@ends_with".to_string(), Self::internal_ends_with);
        read_functions.insert("@contains".to_string(), Self::internal_contains);
        read_functions.insert("@regex_matches".to_string(), Self::internal_regex_matches);

        // procedures
        read_functions.insert("db.labels".to_string(), Self::db_labels);
        read_functions.insert("db.relationshiptypes".to_string(), Self::db_types);
        read_functions.insert("db.propertykeys".to_string(), Self::db_properties);

        Self {
            write_functions,
            read_functions,
            iters: Vec::new(),
            parameters,
            nodes_created: 0,
            relationships_created: 0,
            nodes_deleted: 0,
            relationships_deleted: 0,
            properties_set: 0,
            properties_removed: 0,
        }
    }

<<<<<<< HEAD
    #[allow(clippy::unnecessary_wraps)]
    fn create_node(g: &mut Graph, runtime: &mut Self, args: Value) -> Result<Value, String> {
=======
    fn create_node(
        g: &mut Graph,
        runtime: &mut Self,
        args: Value,
    ) -> Value {
>>>>>>> 76b03a37
        match args {
            Value::List(args) => {
                let mut iter = args.into_iter();
                match (iter.next(), iter.next(), iter.next()) {
                    (Some(Value::List(raw_labels)), Some(Value::Map(attrs)), None) => {
                        let labels = raw_labels
                            .into_iter()
                            .filter_map(|label| {
                                if let Value::String(label) = label {
                                    Some(label)
                                } else {
                                    None
                                }
                            })
                            .collect::<Vec<_>>();
                        runtime.nodes_created += 1;
                        runtime.properties_set += attrs
                            .values()
                            .map(|v| match v {
                                Value::Null => 0,
                                _ => 1,
                            })
                            .sum::<i32>();
                        Ok(g.create_node(&labels, attrs))
                    }
                    _ => Ok(Value::Null),
                }
            }
            _ => Ok(Value::Null),
        }
    }

<<<<<<< HEAD
    #[allow(clippy::unnecessary_wraps)]
    fn delete_entity(g: &mut Graph, runtime: &mut Self, args: Value) -> Result<Value, String> {
=======
    fn delete_entity(
        g: &mut Graph,
        runtime: &mut Self,
        args: Value,
    ) -> Value {
>>>>>>> 76b03a37
        match args {
            Value::List(nodes) => {
                for n in nodes {
                    if let Value::Node(id) = n {
                        runtime.nodes_deleted += 1;
                        g.delete_node(id);
                    }
                }
            }
            _ => todo!(),
        }

        Ok(Value::Null)
    }

    fn create_relationship(
        g: &mut Graph,
        runtime: &mut Self,
        args: Value,
<<<<<<< HEAD
    ) -> Result<Value, String> {
=======
    ) -> Value {
>>>>>>> 76b03a37
        match args {
            Value::List(args) => {
                let mut iter = args.into_iter();
                match (
                    iter.next(),
                    iter.next(),
                    iter.next(),
                    iter.next(),
                    iter.next(),
                ) {
                    (
                        Some(Value::String(relationship_type)),
                        Some(Value::Node(from)),
                        Some(Value::Node(to)),
                        Some(Value::Map(attrs)),
                        None,
                    ) => {
                        runtime.relationships_created += 1;
                        runtime.properties_set += attrs
                            .values()
                            .map(|v| match v {
                                Value::Null => 0,
                                _ => 1,
                            })
                            .sum::<i32>();
                        Ok(g.create_relationship(&relationship_type, from, to, attrs))
                    }
                    _ => todo!(),
                }
            }
            _ => unreachable!(),
        }
    }

<<<<<<< HEAD
    fn create_node_iter(g: &Graph, runtime: &mut Self, args: Value) -> Result<Value, String> {
=======
    fn create_node_iter(
        g: &Graph,
        runtime: &mut Self,
        args: Value,
    ) -> Value {
>>>>>>> 76b03a37
        match args {
            Value::List(args) => {
                let mut iter = args.into_iter();
                match (iter.next(), iter.next()) {
                    (Some(Value::List(raw_labels)), None) => {
                        runtime.iters.push(
                            g.get_nodes(
                                raw_labels
                                    .into_iter()
                                    .filter_map(|label| {
                                        if let Value::String(label) = label {
                                            Some(label)
                                        } else {
                                            None
                                        }
                                    })
                                    .collect::<Vec<_>>()
                                    .as_slice(),
                            )
                            .unwrap(),
                        );
                        Ok(Value::Int(runtime.iters.len() as i64 - 1))
                    }
                    _ => todo!(),
                }
            }
            _ => unreachable!(),
        }
    }

<<<<<<< HEAD
    fn next_node(_g: &Graph, runtime: &mut Self, args: Value) -> Result<Value, String> {
=======
    fn next_node(
        _g: &Graph,
        runtime: &mut Self,
        args: Value,
    ) -> Value {
>>>>>>> 76b03a37
        match args {
            Value::List(args) => match args.as_slice() {
                [Value::Int(iter)] => runtime.iters[*iter as usize]
                    .next()
                    .map_or_else(|| Ok(Value::Null), |(n, _)| Ok(Value::Node(n))),
                _ => todo!(),
            },
            _ => unreachable!(),
        }
    }

<<<<<<< HEAD
    fn property(g: &Graph, _runtime: &mut Self, args: Value) -> Result<Value, String> {
=======
    fn property(
        g: &Graph,
        _runtime: &mut Self,
        args: Value,
    ) -> Value {
>>>>>>> 76b03a37
        match args {
            Value::List(arr) => match arr.as_slice() {
                [Value::Node(node_id), Value::String(property)] => g
                    .get_node_property_id(property)
                    .map_or(Ok(Value::Null), |property_id| {
                        g.get_node_property(*node_id, property_id)
                            .map_or(Ok(Value::Null), |n| Ok(n))
                    }),
                [Value::Map(map), Value::String(property)] => {
                    Ok(map.get(property).unwrap_or(&Value::Null).clone())
                }
                _ => Ok(Value::Null),
            },
            _ => unreachable!(),
        }
    }

<<<<<<< HEAD
    fn labels(g: &Graph, _runtime: &mut Self, args: Value) -> Result<Value, String> {
=======
    fn labels(
        g: &Graph,
        _runtime: &mut Self,
        args: Value,
    ) -> Value {
>>>>>>> 76b03a37
        match args {
            Value::List(arr) => match arr.as_slice() {
                [Value::Node(node_id)] => Ok(Value::List(
                    g.get_node_label_ids(*node_id)
                        .map(|label_id| Value::String(g.get_label_by_id(label_id).to_string()))
                        .collect(),
                )),
                _ => Ok(Value::Null),
            },
            _ => unreachable!(),
        }
    }

<<<<<<< HEAD
    fn value_to_integer(_g: &Graph, _runtime: &mut Self, args: Value) -> Result<Value, String> {
=======
    fn value_to_integer(
        _g: &Graph,
        _runtime: &mut Self,
        args: Value,
    ) -> Value {
>>>>>>> 76b03a37
        match args {
            Value::List(params) => match params.as_slice() {
                [Value::String(s)] => s.parse::<i64>().map(Value::Int).or_else(|_| {
                    s.parse::<f64>()
                        .map(|f| Value::Int(f as i64))
                        .or(Ok(Value::Null))
                }),
                [Value::Int(i)] => Ok(Value::Int(*i)),
                [Value::Float(f)] => Ok(Value::Int(*f as i64)),
                [Value::Null] => Ok(Value::Null),
                [Value::Bool(b)] => Ok(Value::Int(if *b { 1 } else { 0 })),
                [arg] => Err(format!(
                    "Type mismatch: expected String, Boolean, Integer, Float, or Null but was {}",
                    arg.name()
                )),
                args => Err(format!(
                    "Expected one argument for value_to_integer, instead {}",
                    args.len()
                )),
            },
            _ => unreachable!(),
        }
    }

    fn size(_: &Graph, _: &mut Self, args: Value) -> Result<Value, String> {
        match args {
            Value::List(arr) => match arr.as_slice() {
                [Value::String(s)] => Ok(Value::Int(s.len() as i64)),
                [Value::List(v)] => Ok(Value::Int(v.len() as i64)),
                [Value::Null] => Ok(Value::Null),
                [arg] => Err(format!(
                    "Type mismatch: expected List, String, or Null but was {}",
                    arg.name()
                )),
                args => Err(format!(
                    "Expected one argument for size, instead {}",
                    args.len()
                )),
            },
            _ => unreachable!(),
        }
    }

    fn head(_: &Graph, _: &mut Self, args: Value) -> Result<Value, String> {
        match args {
            Value::List(arr) => match arr.as_slice() {
                [Value::List(v)] => {
                    if v.is_empty() {
                        Ok(Value::Null)
                    } else {
                        Ok(v[0].clone())
                    }
                }
                [Value::Null] => Ok(Value::Null),
                [arg] => Err(format!(
                    "Type mismatch: expected List or Null but was {}",
                    arg.name()
                )),
                args => Err(format!(
                    "Expected one argument for head, instead {}",
                    args.len()
                )),
            },
            _ => unreachable!(),
        }
    }

    fn last(_: &Graph, _: &mut Self, args: Value) -> Result<Value, String> {
        match args {
            Value::List(arr) => match arr.as_slice() {
                [Value::List(v)] => Ok(v.last().unwrap_or(&Value::Null).clone()),
                [Value::Null] => Ok(Value::Null),
                [arg] => Err(format!(
                    "Type mismatch: expected List or Null but was {}",
                    arg.name()
                )),
                args => Err(format!(
                    "Expected one argument for last, instead {}",
                    args.len()
                )),
            },
            _ => unreachable!(),
        }
    }

    fn tail(_: &Graph, _: &mut Self, args: Value) -> Result<Value, String> {
        match args {
            Value::List(arr) => match arr.as_slice() {
                [Value::List(v)] => {
                    if v.is_empty() {
                        Ok(Value::List(vec![]))
                    } else {
                        Ok(Value::List(v[1..].to_vec()))
                    }
                }
                [Value::Null] => Ok(Value::Null),
                [arg] => Err(format!(
                    "Type mismatch: expected List or Null but was {}",
                    arg.name()
                )),
                args => Err(format!(
                    "Expected one argument for tail, instead {}",
                    args.len()
                )),
            },
            _ => unreachable!(),
        }
    }

    fn reverse(_: &Graph, _: &mut Self, args: Value) -> Result<Value, String> {
        match args {
            Value::List(arr) => match arr.as_slice() {
                [Value::List(v)] => {
                    let mut v = v.clone();
                    v.reverse();
                    Ok(Value::List(v))
                }
                [Value::Null] => Ok(Value::Null),
                [Value::String(s)] => Ok(Value::String(s.chars().rev().collect())),
                [arg] => Err(format!(
                    "Type mismatch: expected List, String or null, but was {}",
                    arg.name()
                )),
                args => Err(format!(
                    "Expected one argument for reverse, instead {}",
                    args.len()
                )),
            },
            _ => unreachable!(),
        }
    }

    fn substring(_: &Graph, _: &mut Self, args: Value) -> Result<Value, String> {
        match args {
            Value::List(arr) => match arr.as_slice() {
                // Handle NULL input case
                [Value::Null, _] | [Value::Null, _, _] => Ok(Value::Null),
                // Two-argument version: (string, start)
                [Value::String(s), Value::Int(start)] => {
                    let start = *start;
                    if start < 0 {
                        return Err("start must be a non-negative integer".into());
                    }
                    let start = start as usize;

                    Ok(Value::String(s[start..].to_string()))
                }

                // Three-argument version: (string, start, length)
                [Value::String(s), Value::Int(start), Value::Int(length)] => {
                    let start = *start;
                    let length = *length;
                    if length < 0 {
                        return Err("length must be a non-negative integer".into());
                    }
                    if start < 0 {
                        return Err("start must be a non-negative integer".into());
                    }
                    let start = start as usize;
                    let length = length as usize;

                    let end = start.saturating_add(length).min(s.len());
                    Ok(Value::String(s[start..end].to_string()))
                }

                // Type mismatch handling
                args => Err(format!(
                    "Type mismatch: expected substring(String, Integer) [+ Integer] but got {:?}",
                    args.iter().map(Value::name).collect::<Vec<_>>()
                )),
            },
            _ => unreachable!(),
        }
    }

    fn split(_: &Graph, _: &mut Self, args: Value) -> Result<Value, String> {
        match args {
            Value::List(arr) => match arr.as_slice() {
                [Value::String(string), Value::String(delimiter)] => {
                    if delimiter.is_empty() {
                        // split string to characters
                        let parts: Vec<Value> = string
                            .chars()
                            .map(|c| Value::String(c.to_string()))
                            .collect();
                        Ok(Value::List(parts))
                    } else {
                        let parts: Vec<Value> = string
                            .split(delimiter.as_str())
                            .map(|s| Value::String(s.to_string()))
                            .collect();
                        Ok(Value::List(parts))
                    }
                }
                [Value::Null, _] | [_, Value::Null] => Ok(Value::Null),
                [arg1, arg2] => Err(format!(
                    "Type mismatch: expected 2 String or null arguments, but was {} {}",
                    arg1.name(),
                    arg2.name()
                )),
                [arg] => Err(format!(
                    "Type mismatch: expected 2 String or null arguments, but was {}",
                    arg.name()
                )),
                args => Err(format!(
                    "Expected two arguments for split, instead {}",
                    args.len()
                )),
            },
            _ => unreachable!(),
        }
    }

    fn string_to_lower(_: &Graph, _: &mut Self, args: Value) -> Result<Value, String> {
        match args {
            Value::List(arr) => match arr.as_slice() {
                [Value::String(s)] => Ok(Value::String(s.to_lowercase())),
                [Value::Null] => Ok(Value::Null),
                [arg] => Err(format!(
                    "Type mismatch: expected List, String or null, but was {}",
                    arg.name()
                )),
                args => Err(format!(
                    "Expected one argument for toLower, instead {}",
                    args.len()
                )),
            },
            _ => unreachable!(),
        }
    }

    fn string_to_upper(_: &Graph, _: &mut Self, args: Value) -> Result<Value, String> {
        match args {
            Value::List(arr) => match arr.as_slice() {
                [Value::String(s)] => Ok(Value::String(s.to_uppercase())),
                [Value::Null] => Ok(Value::Null),
                [arg] => Err(format!(
                    "Type mismatch: expected List, String or null, but was {}",
                    arg.name()
                )),
                args => Err(format!(
                    "Expected one argument for toUpper, instead {}",
                    args.len()
                )),
            },
            _ => unreachable!(),
        }
    }
    fn string_replace(_: &Graph, _: &mut Self, args: Value) -> Result<Value, String> {
        match args {
            Value::List(arr) => match arr.as_slice() {
                [
                    Value::String(s),
                    Value::String(search),
                    Value::String(replacement),
                ] => Ok(Value::String(s.replace(search, replacement))),
                [Value::Null, _, _] | [_, Value::Null, _] | [_, _, Value::Null] => Ok(Value::Null),
                [arg1, arg2, arg3] => Err(format!(
                    "Type mismatch: expected (String, String, String) or null, but was: ({}, {}, {})",
                    arg1.name(),
                    arg2.name(),
                    arg3.name()
                )),
                args => Err(format!(
                    "Expected three arguments for replace, instead {}",
                    args.len()
                )),
            },
            _ => unreachable!(),
        }
    }

    fn string_left(_: &Graph, _: &mut Self, args: Value) -> Result<Value, String> {
        match args {
            Value::List(arr) => match arr.as_slice() {
                [Value::String(s), Value::Int(n)] => {
                    if *n < 0 {
                        Err("length must be a non-negative integer".to_string())
                    } else {
                        Ok(Value::String(s.chars().take(*n as usize).collect()))
                    }
                }
                [Value::Null, _] => Ok(Value::Null),
                [_, Value::Null] => Err("length must be a non-negative integer".to_string()),
                [arg1, arg2] => Err(format!(
                    "Type mismatch: expected (String, Integer) or null, but was: ({}, {})",
                    arg1.name(),
                    arg2.name()
                )),
                args => Err(format!(
                    "Expected two arguments for function 'left', instead {}",
                    args.len()
                )),
            },
            _ => unreachable!(),
        }
    }

    fn string_ltrim(_: &Graph, _: &mut Self, args: Value) -> Result<Value, String> {
        match args {
            Value::List(arr) => match arr.as_slice() {
                [Value::String(s)] => Ok(Value::String(s.trim_start().to_string())),
                [Value::Null] => Ok(Value::Null),
                [arg] => Err(format!(
                    "Type mismatch: expected String or null, but was {}",
                    arg.name()
                )),
                args => Err(format!(
                    "Expected one argument for ltrim, instead {}",
                    args.len()
                )),
            },
            _ => unreachable!(),
        }
    }

    fn string_right(_: &Graph, _: &mut Self, args: Value) -> Result<Value, String> {
        match args {
            Value::List(arr) => match arr.as_slice() {
                [Value::String(s), Value::Int(n)] => {
                    if *n < 0 {
                        Err("length must be a non-negative integer".to_string())
                    } else {
                        let start = s.len().saturating_sub(*n as usize);
                        Ok(Value::String(s.chars().skip(start).collect()))
                    }
                }
                [Value::Null, _] => Ok(Value::Null),
                [_, Value::Null] => Err("length must be a non-negative integer".to_string()),
                [arg1, arg2] => Err(format!(
                    "Type mismatch: expected (String, Integer) or null, but was: ({}, {})",
                    arg1.name(),
                    arg2.name()
                )),
                args => Err(format!(
                    "Expected two arguments for function 'right', instead {}",
                    args.len()
                )),
            },
            _ => unreachable!(),
        }
    }

    //
    // Internal functions
    //

    fn internal_starts_with(_: &Graph, _: &mut Self, args: Value) -> Result<Value, String> {
        match args {
            Value::List(arr) => match arr.as_slice() {
                [Value::String(s), Value::String(prefix)] => Ok(Value::Bool(s.starts_with(prefix))),

                [_, Value::Null] | [Value::Null, _] => Ok(Value::Null),
                [arg1, arg2] => Err(format!(
                    "Type mismatch: expected String or Null but was ({}, {})",
                    arg1.name(),
                    arg2.name()
                )),
                _ => unreachable!(),
            },
            _ => unreachable!(),
        }
    }

    fn internal_ends_with(_: &Graph, _: &mut Self, args: Value) -> Result<Value, String> {
        match args {
            Value::List(arr) => match arr.as_slice() {
                [Value::String(s), Value::String(suffix)] => Ok(Value::Bool(s.ends_with(suffix))),
                [_, Value::Null] | [Value::Null, _] => Ok(Value::Null),
                [arg1, arg2] => Err(format!(
                    "Type mismatch: Type mismatch: expected String or Null but was ({}, {})",
                    arg1.name(),
                    arg2.name()
                )),
                _ => unreachable!(),
            },
            _ => unreachable!(),
        }
    }

<<<<<<< HEAD
    fn internal_contains(_: &Graph, _: &mut Self, args: Value) -> Result<Value, String> {
        match args {
            Value::List(arr) => match arr.as_slice() {
                [Value::String(s), Value::String(substring)] => {
                    Ok(Value::Bool(s.contains(substring)))
                }
                [_, Value::Null] | [Value::Null, _] => Ok(Value::Null),
                [arg1, arg2] => Err(format!(
                    "Type mismatch: expected String or Null but was ({}, {})",
                    arg1.name(),
                    arg2.name()
                )),
                _ => unreachable!(),
            },
            _ => unreachable!(),
        }
    }

    fn internal_regex_matches(_: &Graph, _: &mut Self, args: Value) -> Result<Value, String> {
        match args {
            Value::List(arr) => match arr.as_slice() {
                [Value::String(s), Value::String(pattern)] => {
                    // Compile the regex pattern
                    match regex::Regex::new(pattern) {
                        Ok(re) => Ok(Value::Bool(re.is_match(s))),
                        Err(e) => Err(format!("Invalid regex pattern: {e}")),
                    }
                }
                [Value::Null, _] | [_, Value::Null] => Ok(Value::Null),
                [arg1, arg2] => Err(format!(
                    "Type mismatch: expected (String, String) or null, but was: ({}, {})",
                    arg1.name(),
                    arg2.name()
                )),
                _ => Err("Expected two arguments for regex matching".to_string()),
            },
            _ => unreachable!(),
        }
    }

    #[allow(clippy::unnecessary_wraps)]
    fn db_labels(g: &Graph, _runtime: &mut Self, _args: Value) -> Result<Value, String> {
        Ok(Value::List(
=======
    fn db_labels(
        g: &Graph,
        _runtime: &mut Self,
        _args: Value,
    ) -> Value {
        Value::List(
>>>>>>> 76b03a37
            g.get_labels()
                .map(|n| Value::String(n.to_string()))
                .collect(),
        ))
    }

<<<<<<< HEAD
    #[allow(clippy::unnecessary_wraps)]
    fn db_types(g: &Graph, _runtime: &mut Self, _args: Value) -> Result<Value, String> {
        Ok(Value::List(
=======
    fn db_types(
        g: &Graph,
        _runtime: &mut Self,
        _args: Value,
    ) -> Value {
        Value::List(
>>>>>>> 76b03a37
            g.get_types()
                .map(|n| Value::String(n.to_string()))
                .collect(),
        ))
    }

<<<<<<< HEAD
    #[allow(clippy::unnecessary_wraps)]
    fn db_properties(g: &Graph, _runtime: &mut Self, _args: Value) -> Result<Value, String> {
        Ok(Value::List(
=======
    fn db_properties(
        g: &Graph,
        _runtime: &mut Self,
        _args: Value,
    ) -> Value {
        Value::List(
>>>>>>> 76b03a37
            g.get_properties()
                .map(|n| Value::String(n.to_string()))
                .collect(),
        ))
    }
}

#[allow(clippy::too_many_lines)]
pub fn ro_run(
    vars: &mut BTreeMap<String, Value>,
    g: &Graph,
    runtime: &mut Runtime,
    result_fn: &mut dyn FnMut(&Graph, Value),
    ir: &IR,
) -> Result<Value, String> {
    match ir {
        IR::Null => Ok(Value::Null),
        IR::Bool(x) => Ok(Value::Bool(*x)),
        IR::Integer(x) => Ok(Value::Int(*x)),
        IR::Float(x) => Ok(Value::Float(*x)),
        IR::String(x) => Ok(Value::String(x.to_string())),
        IR::Var(x) => vars.get(x).map_or_else(
            || Err(format!("Variable {x} not found")),
            |v| Ok(v.to_owned()),
        ),
        IR::Parameter(x) => runtime.parameters.get(x).map_or_else(
            || Err(format!("Parameter {x} not found")),
            |v| Ok(v.to_owned()),
        ),
        IR::List(irs) => Ok(Value::List(
            irs.iter()
                .map(|ir| ro_run(vars, g, runtime, result_fn, ir))
                .collect::<Result<Vec<_>, _>>()?,
        )),
        IR::Length(ir) => match ro_run(vars, g, runtime, result_fn, ir)? {
            Value::List(arr) => Ok(Value::Int(arr.len() as _)),
            _ => Err("Length operator requires a list".to_string()),
        },
        IR::GetElement(op) => {
            let arr = ro_run(vars, g, runtime, result_fn, &op.0)?;
            let i = ro_run(vars, g, runtime, result_fn, &op.1)?;
            match (arr, i) {
                (Value::List(values), Value::Int(i)) => {
                    if i >= 0 && i < values.len() as _ {
                        Ok(values[i as usize].clone())
                    } else {
                        Ok(Value::Null)
                    }
                }
                (Value::List(_), v) => Err(format!("Type mismatch: expected Bool but was {v:?}")),
                v => Err(format!("Type mismatch: expected Lust but was {v:?}")),
            }
        }
        IR::GetElements(op) => {
            let arr = ro_run(vars, g, runtime, result_fn, &op.0)?;
            match (&op.1, &op.2) {
                (None, None) => get_elements(arr, None, None),
                (None, Some(b)) => {
                    get_elements(arr, None, Some(ro_run(vars, g, runtime, result_fn, b)?))
                }
                (Some(a), None) => {
                    get_elements(arr, Some(ro_run(vars, g, runtime, result_fn, a)?), None)
                }
                (Some(a), Some(b)) => get_elements(
                    arr,
                    Some(ro_run(vars, g, runtime, result_fn, a)?),
                    Some(ro_run(vars, g, runtime, result_fn, b)?),
                ),
            }
        }
        IR::Range(_) => Err("Range operator not implemented".to_string()),
        IR::IsNull(ir) => match ro_run(vars, g, runtime, result_fn, ir)? {
            Value::Null => Ok(Value::Bool(true)),
            _ => Ok(Value::Bool(false)),
        },
        IR::IsNode(ir) => match ro_run(vars, g, runtime, result_fn, ir)? {
            Value::Node(_) => Ok(Value::Bool(true)),
            _ => Ok(Value::Bool(false)),
        },
        IR::Or(irs) => {
            let mut is_null = false;
            for ir in irs {
                match ro_run(vars, g, runtime, result_fn, ir)? {
                    Value::Bool(true) => return Ok(Value::Bool(true)),
                    Value::Bool(false) => {}
                    Value::Null => is_null = true,
                    _ => return Err(format!("Type mismatch: expected Bool but was {ir:?}")),
                }
            }
            if is_null {
                return Ok(Value::Null);
            }

            Ok(Value::Bool(false))
        }
        IR::Xor(irs) => {
            let mut last = None;
            for ir in irs {
                match ro_run(vars, g, runtime, result_fn, ir)? {
                    Value::Bool(b) => last = Some(last.map_or(b, |l| logical_xor(l, b))),
                    Value::Null => return Ok(Value::Null),
                    _ => return Err(format!("Type mismatch: expected Bool but was {ir:?}")),
                }
            }
            Ok(Value::Bool(last.unwrap_or(false)))
        }

        IR::And(irs) => {
            let mut is_null = false;
            for ir in irs {
                match ro_run(vars, g, runtime, result_fn, ir)? {
                    Value::Bool(false) => return Ok(Value::Bool(false)),
                    Value::Bool(true) => {}
                    Value::Null => is_null = true,
                    _ => return Err(format!("Type mismatch: expected Bool but was {ir:?}")),
                }
            }
            if is_null {
                return Ok(Value::Null);
            }

            Ok(Value::Bool(true))
        }
        IR::Not(ir) => match ro_run(vars, g, runtime, result_fn, ir)? {
            Value::Bool(b) => Ok(Value::Bool(!b)),
            Value::Null => Ok(Value::Null),
            _ => Err("InvalidArgumentType: Not operator requires a boolean or null".to_string()),
        },
        IR::Eq(irs) => {
            let iter = irs.iter().map(|ir| ro_run(vars, g, runtime, result_fn, ir));
            all_equals(iter)
        }
        IR::Neq(irs) => irs
            .iter()
            .flat_map(|ir| ro_run(vars, g, runtime, result_fn, ir))
            .reduce(|a, b| Value::Bool(a != b))
            .ok_or_else(|| "Neq operator requires at least one argument".to_string()),
        IR::Lt(op) => match (
            ro_run(vars, g, runtime, result_fn, &op.0)?,
            ro_run(vars, g, runtime, result_fn, &op.1)?,
        ) {
            (Value::Int(a), Value::Int(b)) => Ok(Value::Bool(a < b)),
            _ => Err("Lt operator requires two integers".to_string()),
        },
        IR::Gt(op) => match (
            ro_run(vars, g, runtime, result_fn, &op.0)?,
            ro_run(vars, g, runtime, result_fn, &op.1)?,
        ) {
            (Value::Int(a), Value::Int(b)) => Ok(Value::Bool(a > b)),
            _ => Err("Gt operator requires two integers".to_string()),
        },
        IR::Le(op) => match (
            ro_run(vars, g, runtime, result_fn, &op.0)?,
            ro_run(vars, g, runtime, result_fn, &op.1)?,
        ) {
            (Value::Int(a), Value::Int(b)) => Ok(Value::Bool(a <= b)),
            _ => Err("Le operator requires two integers".to_string()),
        },
        IR::Ge(op) => match (
            ro_run(vars, g, runtime, result_fn, &op.0)?,
            ro_run(vars, g, runtime, result_fn, &op.1)?,
        ) {
            (Value::Int(a), Value::Int(b)) => Ok(Value::Bool(a >= b)),
            _ => Err("Ge operator requires two integers".to_string()),
        },
        IR::In(op) => {
            let value = ro_run(vars, g, runtime, result_fn, &op.0)?;
            let list = ro_run(vars, g, runtime, result_fn, &op.1)?;
            list_contains(&list, &value)
        }
        IR::Add(irs) => add_all(
            irs.iter()
                .flat_map(|ir| ro_run(vars, g, runtime, result_fn, ir))
                .collect::<Vec<Value>>(),
        ),
        IR::Sub(irs) => irs
            .iter()
            .flat_map(|ir| ro_run(vars, g, runtime, result_fn, ir))
            .reduce(|a, b| match (a, b) {
                (Value::Int(a), Value::Int(b)) => Value::Int(a - b),
                _ => Value::Null,
            })
            .ok_or_else(|| "Sub operator requires at least one argument".to_string()),
        IR::Mul(irs) => irs
            .iter()
            .flat_map(|ir| ro_run(vars, g, runtime, result_fn, ir))
            .reduce(|a, b| match (a, b) {
                (Value::Int(a), Value::Int(b)) => Value::Int(a * b),
                _ => Value::Null,
            })
            .ok_or_else(|| "Mul operator requires at least one argument".to_string()),
        IR::Div(irs) => irs
            .iter()
            .flat_map(|ir| ro_run(vars, g, runtime, result_fn, ir))
            .reduce(|a, b| match (a, b) {
                (Value::Int(a), Value::Int(b)) => Value::Int(a / b),
                _ => Value::Null,
            })
            .ok_or_else(|| "Div operator requires at least one argument".to_string()),
        IR::Pow(irs) => irs
            .iter()
            .flat_map(|ir| ro_run(vars, g, runtime, result_fn, ir))
            .reduce(|a, b| match (a, b) {
                (Value::Int(a), Value::Int(b)) => Value::Int(a ^ b),
                _ => Value::Null,
            })
            .ok_or_else(|| "Pow operator requires at least one argument".to_string()),
        IR::FuncInvocation(name, irs) => {
            let args = irs
                .iter()
                .map(|ir| ro_run(vars, g, runtime, result_fn, ir))
                .collect::<Result<Vec<_>, _>>()?;
            #[allow(clippy::option_if_let_else)]
            if let Some(func) = runtime.read_functions.get(name) {
                func(g, runtime, Value::List(args))
            } else {
                Err(format!("Function {name} not found"))
            }
        }
        IR::Map(items) => Ok(Value::Map(
            items
                .iter()
                .map(|(key, ir)| {
                    (
                        key.to_string(),
                        ro_run(vars, g, runtime, result_fn, ir).unwrap_or(Value::Null),
                    )
                })
                .collect(),
        )),
        IR::Set(x, ir) => {
            let v = ro_run(vars, g, runtime, result_fn, ir)?;
            vars.insert(x.to_string(), v.clone());
            Ok(v)
        }
        IR::If(op) => match ro_run(vars, g, runtime, result_fn, &op.0)? {
            Value::Bool(true) => ro_run(vars, g, runtime, result_fn, &op.1),
            _ => Ok(Value::Null),
        },
        IR::For(op) => {
            ro_run(vars, g, runtime, result_fn, &op.0)?;
            while ro_run(vars, g, runtime, result_fn, &op.1)? == Value::Bool(true) {
                ro_run(vars, g, runtime, result_fn, &op.3)?;
                ro_run(vars, g, runtime, result_fn, &op.2)?;
            }
            Ok(Value::Null)
        }
        IR::Return(ir) => {
            let v = ro_run(vars, g, runtime, result_fn, ir)?;
            result_fn(g, v);
            Ok(Value::Null)
        }
        IR::Block(irs) => {
            for ir in irs {
                ro_run(vars, g, runtime, result_fn, ir)?;
            }
            Ok(Value::Null)
        }
    }
}

#[allow(clippy::too_many_lines)]
pub fn run(
    vars: &mut BTreeMap<String, Value>,
    g: &mut Graph,
    runtime: &mut Runtime,
    result_fn: &mut dyn FnMut(&Graph, Value),
    ir: &IR,
) -> Result<Value, String> {
    match ir {
        IR::Null => Ok(Value::Null),
        IR::Bool(x) => Ok(Value::Bool(*x)),
        IR::Integer(x) => Ok(Value::Int(*x)),
        IR::Float(x) => Ok(Value::Float(*x)),
        IR::String(x) => Ok(Value::String(x.to_string())),
        IR::Var(x) => vars.get(x).map_or_else(
            || Err(format!("Variable {x} not found")),
            |v| Ok(v.to_owned()),
        ),
        IR::Parameter(x) => runtime.parameters.get(x).map_or_else(
            || Err(format!("Parameter {x} not found")),
            |v| Ok(v.to_owned()),
        ),
        IR::List(irs) => Ok(Value::List(
            irs.iter()
                .map(|ir| run(vars, g, runtime, result_fn, ir))
                .collect::<Result<Vec<_>, _>>()?,
        )),
        IR::Length(ir) => match run(vars, g, runtime, result_fn, ir)? {
            Value::List(arr) => Ok(Value::Int(arr.len() as _)),
            _ => Err("Length operator requires a list".to_string()),
        },
        IR::GetElement(op) => {
            let arr = run(vars, g, runtime, result_fn, &op.0)?;
            let i = run(vars, g, runtime, result_fn, &op.1)?;
            match (arr, i) {
                (Value::List(values), Value::Int(i)) => {
                    if i >= 0 && i < values.len() as _ {
                        Ok(values[i as usize].clone())
                    } else {
                        Ok(Value::Null)
                    }
                }
                (Value::List(_), v) => Err(format!("Type mismatch: expected Bool but was {v:?}")),
                v => Err(format!("Type mismatch: expected Lust but was {v:?}")),
            }
        }
        IR::GetElements(op) => {
            let arr = run(vars, g, runtime, result_fn, &op.0)?;
            match (&op.1, &op.2) {
                (None, None) => get_elements(arr, None, None),
                (None, Some(b)) => {
                    get_elements(arr, None, Some(run(vars, g, runtime, result_fn, b)?))
                }
                (Some(a), None) => {
                    get_elements(arr, Some(run(vars, g, runtime, result_fn, a)?), None)
                }
                (Some(a), Some(b)) => get_elements(
                    arr,
                    Some(run(vars, g, runtime, result_fn, a)?),
                    Some(run(vars, g, runtime, result_fn, b)?),
                ),
            }
        }
        IR::Range(_) => Err("Range operator not implemented".to_string()),
        IR::IsNull(ir) => match run(vars, g, runtime, result_fn, ir)? {
            Value::Null => Ok(Value::Bool(true)),
            _ => Ok(Value::Bool(false)),
        },
        IR::IsNode(ir) => match run(vars, g, runtime, result_fn, ir)? {
            Value::Node(_) => Ok(Value::Bool(true)),
            _ => Ok(Value::Bool(false)),
        },
        IR::Or(irs) => {
            let mut is_null = false;
            for ir in irs {
                match ro_run(vars, g, runtime, result_fn, ir)? {
                    Value::Bool(true) => return Ok(Value::Bool(true)),
                    Value::Bool(false) => {}
                    Value::Null => is_null = true,
                    _ => return Err(format!("Type mismatch: expected Bool but was {ir:?}")),
                }
            }
            if is_null {
                return Ok(Value::Null);
            }

            Ok(Value::Bool(false))
        }
        IR::Xor(irs) => {
            let mut last = None;
            for ir in irs {
                match run(vars, g, runtime, result_fn, ir)? {
                    Value::Bool(b) => last = Some(last.map_or(b, |l| logical_xor(l, b))),
                    Value::Null => return Ok(Value::Null),
                    _ => return Err(format!("Type mismatch: expected Bool but was {ir:?}")),
                }
            }
            Ok(Value::Bool(last.unwrap_or(false)))
        }
        IR::And(irs) => {
            let mut is_null = false;
            for ir in irs {
                match run(vars, g, runtime, result_fn, ir)? {
                    Value::Bool(false) => return Ok(Value::Bool(false)),
                    Value::Bool(true) => {}
                    Value::Null => is_null = true,
                    _ => return Err(format!("Type mismatch: expected Bool but was {ir:?}")),
                }
            }
            if is_null {
                return Ok(Value::Null);
            }

            Ok(Value::Bool(true))
        }
        IR::Not(ir) => match run(vars, g, runtime, result_fn, ir)? {
            Value::Bool(b) => Ok(Value::Bool(!b)),
            Value::Null => Ok(Value::Null),
            _ => Err("InvalidArgumentType: Not operator requires a boolean or null".to_string()),
        },
        IR::Eq(irs) => {
            let iter = irs.iter().map(|ir| run(vars, g, runtime, result_fn, ir));
            all_equals(iter)
        }
        IR::Neq(irs) => irs
            .iter()
            .flat_map(|ir| run(vars, g, runtime, result_fn, ir))
            .reduce(|a, b| Value::Bool(a != b))
            .ok_or_else(|| "Neq operator requires at least one argument".to_string()),
        IR::Lt(op) => match (
            run(vars, g, runtime, result_fn, &op.0)?,
            run(vars, g, runtime, result_fn, &op.1)?,
        ) {
            (Value::Int(a), Value::Int(b)) => Ok(Value::Bool(a < b)),
            _ => Err("Lt operator requires two integers".to_string()),
        },
        IR::Gt(op) => match (
            run(vars, g, runtime, result_fn, &op.0)?,
            run(vars, g, runtime, result_fn, &op.1)?,
        ) {
            (Value::Int(a), Value::Int(b)) => Ok(Value::Bool(a > b)),
            _ => Err("Gt operator requires two integers".to_string()),
        },
        IR::Le(op) => match (
            run(vars, g, runtime, result_fn, &op.0)?,
            run(vars, g, runtime, result_fn, &op.1)?,
        ) {
            (Value::Int(a), Value::Int(b)) => Ok(Value::Bool(a <= b)),
            _ => Err("Le operator requires two integers".to_string()),
        },
        IR::Ge(op) => match (
            run(vars, g, runtime, result_fn, &op.0)?,
            run(vars, g, runtime, result_fn, &op.1)?,
        ) {
            (Value::Int(a), Value::Int(b)) => Ok(Value::Bool(a >= b)),
            _ => Err("Ge operator requires two integers".to_string()),
        },
        IR::In(op) => {
            let value = run(vars, g, runtime, result_fn, &op.0)?;
            let list = run(vars, g, runtime, result_fn, &op.1)?;
            list_contains(&list, &value)
        }
        IR::Add(irs) => add_all(
            irs.iter()
                .flat_map(|ir| run(vars, g, runtime, result_fn, ir))
                .collect::<Vec<Value>>(),
        ),
        IR::Sub(irs) => irs
            .iter()
            .flat_map(|ir| run(vars, g, runtime, result_fn, ir))
            .reduce(|a, b| match (a, b) {
                (Value::Int(a), Value::Int(b)) => Value::Int(a - b),
                _ => Value::Null,
            })
            .ok_or_else(|| "Sub operator requires at least one argument".to_string()),
        IR::Mul(irs) => irs
            .iter()
            .flat_map(|ir| run(vars, g, runtime, result_fn, ir))
            .reduce(|a, b| match (a, b) {
                (Value::Int(a), Value::Int(b)) => Value::Int(a * b),
                _ => Value::Null,
            })
            .ok_or_else(|| "Mul operator requires at least one argument".to_string()),
        IR::Div(irs) => irs
            .iter()
            .flat_map(|ir| run(vars, g, runtime, result_fn, ir))
            .reduce(|a, b| match (a, b) {
                (Value::Int(a), Value::Int(b)) => Value::Int(a / b),
                _ => Value::Null,
            })
            .ok_or_else(|| "Div operator requires at least one argument".to_string()),
        IR::Pow(irs) => irs
            .iter()
            .flat_map(|ir| run(vars, g, runtime, result_fn, ir))
            .reduce(|a, b| match (a, b) {
                (Value::Int(a), Value::Int(b)) => Value::Int(a ^ b),
                _ => Value::Null,
            })
            .ok_or_else(|| "Pow operator requires at least one argument".to_string()),
        IR::FuncInvocation(name, irs) => {
            let args = irs
                .iter()
                .map(|ir| run(vars, g, runtime, result_fn, ir))
                .collect::<Result<Vec<_>, _>>()?;
            if let Some(func) = runtime.write_functions.get(name) {
                func(g, runtime, Value::List(args))
            } else if let Some(func) = runtime.read_functions.get(name) {
                func(g, runtime, Value::List(args))
            } else {
                Err(format!("Function {name} not found"))
            }
        }
        IR::Map(items) => Ok(Value::Map(
            items
                .iter()
                .map(|(key, ir)| {
                    (
                        key.to_string(),
                        run(vars, g, runtime, result_fn, ir).unwrap_or(Value::Null),
                    )
                })
                .collect(),
        )),
        IR::Set(x, ir) => {
            let v = run(vars, g, runtime, result_fn, ir)?;
            vars.insert(x.to_string(), v.clone());
            Ok(v)
        }
        IR::If(op) => match run(vars, g, runtime, result_fn, &op.0)? {
            Value::Bool(true) => run(vars, g, runtime, result_fn, &op.1),
            _ => Ok(Value::Null),
        },
        IR::For(op) => {
            run(vars, g, runtime, result_fn, &op.0)?;
            while run(vars, g, runtime, result_fn, &op.1)? == Value::Bool(true) {
                run(vars, g, runtime, result_fn, &op.3)?;
                run(vars, g, runtime, result_fn, &op.2)?;
            }
            Ok(Value::Null)
        }
        IR::Return(ir) => {
            let v = run(vars, g, runtime, result_fn, ir)?;
            result_fn(g, v);
            Ok(Value::Null)
        }
        IR::Block(irs) => {
            for ir in irs {
                run(vars, g, runtime, result_fn, ir)?;
            }
            Ok(Value::Null)
        }
    }
}

#[must_use]
pub fn evaluate_param(expr: QueryExprIR) -> Value {
    match expr {
        QueryExprIR::Null => Value::Null,
        QueryExprIR::Bool(x) => Value::Bool(x),
        QueryExprIR::Integer(x) => Value::Int(x),
        QueryExprIR::Float(x) => Value::Float(x),
        QueryExprIR::String(x) => Value::String(x),
        QueryExprIR::List(irs) => Value::List(irs.into_iter().map(evaluate_param).collect()),
        QueryExprIR::Map(irs) => Value::Map(
            irs.into_iter()
                .map(|(key, ir)| (key, evaluate_param(ir)))
                .collect(),
        ),
        _ => todo!(),
    }
}

fn get_elements(
    arr: Value,
    start: Option<Value>,
    end: Option<Value>,
) -> Result<Value, String> {
    match (arr, start, end) {
        (Value::List(values), Some(Value::Int(mut start)), Some(Value::Int(mut end))) => {
            if start < 0 {
                start = (values.len() as i64 + start).max(0);
            }
            if end < 0 {
                end = (values.len() as i64 + end).max(0);
            } else {
                end = end.min(values.len() as i64);
            }
            if start > end {
                return Ok(Value::List(vec![]));
            }
            Ok(Value::List(values[start as usize..end as usize].to_vec()))
        }
        (Value::List(values), None, Some(Value::Int(mut end))) => {
            if end < 0 {
                end = (values.len() as i64 + end).max(0);
            } else {
                end = end.min(values.len() as i64);
            }
            Ok(Value::List(values[..end as usize].to_vec()))
        }
        (Value::List(values), Some(Value::Int(mut start)), None) => {
            if start < 0 {
                start = (values.len() as i64 + start).max(0);
            }
            start = start.min(values.len() as i64);
            Ok(Value::List(values[start as usize..].to_vec()))
        }
        (_, Some(Value::Null), _) | (_, _, Some(Value::Null)) => Ok(Value::Null),
        (Value::List(values), None, None) => Ok(Value::List(values)),

        _ => Err("Invalid array range parameters.".to_string()),
    }
}

<<<<<<< HEAD
fn add_list_scalar(mut l: Vec<Value>, scalar: Value) -> Value {
    if l.is_empty() {
        return Value::List(vec![scalar]);
=======
#[inline]
fn is_equal(
    a: &Value,
    b: &Value,
) -> Value {
    match (a, b) {
        (Value::List(l1), Value::List(l2)) => is_equal_lists(l1, l2),
        _ => Value::Bool(a == b),
>>>>>>> 76b03a37
    }

    l.push(scalar);
    Value::List(l)
}
<<<<<<< HEAD

fn list_contains(list: &Value, value: &Value) -> Result<Value, String> {
    match list {
        Value::List(l) => Ok(Contains::contains(l, value)),
        Value::Null => Ok(Value::Null),
        _ => Err(format!(
            "Type mismatch: expected List or Null but was {}",
            list.name()
        )),
    }
}

// the semantic of Eq [1, 2, 3] is: 1 EQ 2 AND 2 EQ 3
fn all_equals<I>(mut iter: I) -> Result<Value, String>
where
    I: Iterator<Item = Result<Value, String>>,
{
    if let Some(first) = iter.next() {
        let mut prev = first?;
        for next in iter {
            let next = next?;
            match prev.partial_cmp(&next) {
                None => return Ok(Value::Null),
                Some(Ordering::Less) | Some(Ordering::Greater) => return Ok(Value::Bool(false)),
                Some(Ordering::Equal) => {}
=======
#[inline]
fn is_equal_lists(
    l1: &Vec<Value>,
    l2: &Vec<Value>,
) -> Value {
    if l1.len() != l2.len() {
        return Value::Bool(false);
    }
    let mut has_null = false;
    for (v1, v2) in l1.iter().zip(l2.iter()) {
        let is_equal = is_equal(v1, v2);
        if is_equal == Value::Bool(true) {
            continue;
        }
        match (v1, v2) {
            (Value::Null, _) | (_, Value::Null) => {
                has_null = true;
                continue;
            }
            _ => {
                if is_equal == Value::Null {
                    return Value::Null;
                }
                return Value::Bool(false);
>>>>>>> 76b03a37
            }
            prev = next;
        }
        Ok(Value::Bool(true))
    } else {
        Err("Eq operator requires at least two arguments".to_string())
    }
}

<<<<<<< HEAD
#[inline]
const fn logical_xor(a: bool, b: bool) -> bool {
    (a && !b) || (!a && b)
}

fn add_all(values: Vec<Value>) -> Result<Value, String> {
    let mut iter = values.into_iter();
    let mut result = iter
        .next()
        .ok_or_else(|| "Add operator requires at least one argument".to_string())?;

    for value in iter {
        result = match (result, value) {
            (Value::Null, _) | (_, Value::Null) => Value::Null,
            (Value::Int(a), Value::Int(b)) => Value::Int(a + b),
            (Value::Float(a), Value::Float(b)) => Value::Float(a + b),
            (Value::List(a), Value::List(b)) => Value::List(a.into_iter().chain(b).collect()),
            (Value::List(a), b) => add_list_scalar(a, b),
            (s, Value::List(l)) => {
                let mut new_list = vec![s];
                new_list.extend(l);
                Value::List(new_list)
            }
            (Value::String(a), Value::String(b)) => Value::String(a + &b),
            (Value::String(s), Value::Int(i)) => Value::String(s + &i.to_string()),
            (Value::String(s), Value::Float(f)) => Value::String(s + &f.to_string()),
            (Value::String(s), Value::Bool(f)) => Value::String(s + &f.to_string().to_lowercase()),
            (a, b) => {
                return Err(format!(
                    "Unexpected types for add operator ({}, {})",
                    a.name(),
                    b.name()
                ));
            }
        };
=======
fn add_list_scalar(
    mut l: Vec<Value>,
    scalar: Value,
) -> Value {
    if l.is_empty() {
        return Value::List(vec![scalar]);
>>>>>>> 76b03a37
    }

    Ok(result)
}<|MERGE_RESOLUTION|>--- conflicted
+++ resolved
@@ -76,16 +76,8 @@
         }
     }
 
-<<<<<<< HEAD
     #[allow(clippy::unnecessary_wraps)]
     fn create_node(g: &mut Graph, runtime: &mut Self, args: Value) -> Result<Value, String> {
-=======
-    fn create_node(
-        g: &mut Graph,
-        runtime: &mut Self,
-        args: Value,
-    ) -> Value {
->>>>>>> 76b03a37
         match args {
             Value::List(args) => {
                 let mut iter = args.into_iter();
@@ -118,16 +110,8 @@
         }
     }
 
-<<<<<<< HEAD
     #[allow(clippy::unnecessary_wraps)]
     fn delete_entity(g: &mut Graph, runtime: &mut Self, args: Value) -> Result<Value, String> {
-=======
-    fn delete_entity(
-        g: &mut Graph,
-        runtime: &mut Self,
-        args: Value,
-    ) -> Value {
->>>>>>> 76b03a37
         match args {
             Value::List(nodes) => {
                 for n in nodes {
@@ -147,11 +131,7 @@
         g: &mut Graph,
         runtime: &mut Self,
         args: Value,
-<<<<<<< HEAD
     ) -> Result<Value, String> {
-=======
-    ) -> Value {
->>>>>>> 76b03a37
         match args {
             Value::List(args) => {
                 let mut iter = args.into_iter();
@@ -186,15 +166,7 @@
         }
     }
 
-<<<<<<< HEAD
     fn create_node_iter(g: &Graph, runtime: &mut Self, args: Value) -> Result<Value, String> {
-=======
-    fn create_node_iter(
-        g: &Graph,
-        runtime: &mut Self,
-        args: Value,
-    ) -> Value {
->>>>>>> 76b03a37
         match args {
             Value::List(args) => {
                 let mut iter = args.into_iter();
@@ -225,15 +197,7 @@
         }
     }
 
-<<<<<<< HEAD
     fn next_node(_g: &Graph, runtime: &mut Self, args: Value) -> Result<Value, String> {
-=======
-    fn next_node(
-        _g: &Graph,
-        runtime: &mut Self,
-        args: Value,
-    ) -> Value {
->>>>>>> 76b03a37
         match args {
             Value::List(args) => match args.as_slice() {
                 [Value::Int(iter)] => runtime.iters[*iter as usize]
@@ -245,15 +209,7 @@
         }
     }
 
-<<<<<<< HEAD
     fn property(g: &Graph, _runtime: &mut Self, args: Value) -> Result<Value, String> {
-=======
-    fn property(
-        g: &Graph,
-        _runtime: &mut Self,
-        args: Value,
-    ) -> Value {
->>>>>>> 76b03a37
         match args {
             Value::List(arr) => match arr.as_slice() {
                 [Value::Node(node_id), Value::String(property)] => g
@@ -271,15 +227,7 @@
         }
     }
 
-<<<<<<< HEAD
     fn labels(g: &Graph, _runtime: &mut Self, args: Value) -> Result<Value, String> {
-=======
-    fn labels(
-        g: &Graph,
-        _runtime: &mut Self,
-        args: Value,
-    ) -> Value {
->>>>>>> 76b03a37
         match args {
             Value::List(arr) => match arr.as_slice() {
                 [Value::Node(node_id)] => Ok(Value::List(
@@ -293,15 +241,7 @@
         }
     }
 
-<<<<<<< HEAD
     fn value_to_integer(_g: &Graph, _runtime: &mut Self, args: Value) -> Result<Value, String> {
-=======
-    fn value_to_integer(
-        _g: &Graph,
-        _runtime: &mut Self,
-        args: Value,
-    ) -> Value {
->>>>>>> 76b03a37
         match args {
             Value::List(params) => match params.as_slice() {
                 [Value::String(s)] => s.parse::<i64>().map(Value::Int).or_else(|_| {
@@ -682,7 +622,6 @@
         }
     }
 
-<<<<<<< HEAD
     fn internal_contains(_: &Graph, _: &mut Self, args: Value) -> Result<Value, String> {
         match args {
             Value::List(arr) => match arr.as_slice() {
@@ -726,50 +665,24 @@
     #[allow(clippy::unnecessary_wraps)]
     fn db_labels(g: &Graph, _runtime: &mut Self, _args: Value) -> Result<Value, String> {
         Ok(Value::List(
-=======
-    fn db_labels(
-        g: &Graph,
-        _runtime: &mut Self,
-        _args: Value,
-    ) -> Value {
-        Value::List(
->>>>>>> 76b03a37
             g.get_labels()
                 .map(|n| Value::String(n.to_string()))
                 .collect(),
         ))
     }
 
-<<<<<<< HEAD
     #[allow(clippy::unnecessary_wraps)]
     fn db_types(g: &Graph, _runtime: &mut Self, _args: Value) -> Result<Value, String> {
         Ok(Value::List(
-=======
-    fn db_types(
-        g: &Graph,
-        _runtime: &mut Self,
-        _args: Value,
-    ) -> Value {
-        Value::List(
->>>>>>> 76b03a37
             g.get_types()
                 .map(|n| Value::String(n.to_string()))
                 .collect(),
         ))
     }
 
-<<<<<<< HEAD
     #[allow(clippy::unnecessary_wraps)]
     fn db_properties(g: &Graph, _runtime: &mut Self, _args: Value) -> Result<Value, String> {
         Ok(Value::List(
-=======
-    fn db_properties(
-        g: &Graph,
-        _runtime: &mut Self,
-        _args: Value,
-    ) -> Value {
-        Value::List(
->>>>>>> 76b03a37
             g.get_properties()
                 .map(|n| Value::String(n.to_string()))
                 .collect(),
@@ -1345,26 +1258,14 @@
     }
 }
 
-<<<<<<< HEAD
 fn add_list_scalar(mut l: Vec<Value>, scalar: Value) -> Value {
     if l.is_empty() {
         return Value::List(vec![scalar]);
-=======
-#[inline]
-fn is_equal(
-    a: &Value,
-    b: &Value,
-) -> Value {
-    match (a, b) {
-        (Value::List(l1), Value::List(l2)) => is_equal_lists(l1, l2),
-        _ => Value::Bool(a == b),
->>>>>>> 76b03a37
     }
 
     l.push(scalar);
     Value::List(l)
 }
-<<<<<<< HEAD
 
 fn list_contains(list: &Value, value: &Value) -> Result<Value, String> {
     match list {
@@ -1390,32 +1291,6 @@
                 None => return Ok(Value::Null),
                 Some(Ordering::Less) | Some(Ordering::Greater) => return Ok(Value::Bool(false)),
                 Some(Ordering::Equal) => {}
-=======
-#[inline]
-fn is_equal_lists(
-    l1: &Vec<Value>,
-    l2: &Vec<Value>,
-) -> Value {
-    if l1.len() != l2.len() {
-        return Value::Bool(false);
-    }
-    let mut has_null = false;
-    for (v1, v2) in l1.iter().zip(l2.iter()) {
-        let is_equal = is_equal(v1, v2);
-        if is_equal == Value::Bool(true) {
-            continue;
-        }
-        match (v1, v2) {
-            (Value::Null, _) | (_, Value::Null) => {
-                has_null = true;
-                continue;
-            }
-            _ => {
-                if is_equal == Value::Null {
-                    return Value::Null;
-                }
-                return Value::Bool(false);
->>>>>>> 76b03a37
             }
             prev = next;
         }
@@ -1425,7 +1300,6 @@
     }
 }
 
-<<<<<<< HEAD
 #[inline]
 const fn logical_xor(a: bool, b: bool) -> bool {
     (a && !b) || (!a && b)
@@ -1461,14 +1335,6 @@
                 ));
             }
         };
-=======
-fn add_list_scalar(
-    mut l: Vec<Value>,
-    scalar: Value,
-) -> Value {
-    if l.is_empty() {
-        return Value::List(vec![scalar]);
->>>>>>> 76b03a37
     }
 
     Ok(result)
