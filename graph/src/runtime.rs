<<<<<<< HEAD
use crate::{ast::QueryExprIR, graph::Graph, planner::IR, value::Contains, value::Value};
use crate::{matrix, tensor};
=======
use orx_tree::{DynNode, NodeRef};

use crate::{
    ast::QueryExprIR, graph::Graph, matrix::Iter, planner::IR, value::Contains, value::Value,
};
use rand::Rng;
>>>>>>> 6ef5f82b
use std::cmp::Ordering;
use std::collections::BTreeMap;
use std::hash::{DefaultHasher, Hash, Hasher};

type ReadFn = fn(&Graph, &mut Runtime, Vec<Value>) -> Result<Value, String>;
type WriteFn = fn(&mut Graph, &mut Runtime, Vec<Value>) -> Result<Value, String>;

pub struct Runtime {
    read_functions: BTreeMap<String, ReadFn>,
    write_functions: BTreeMap<String, WriteFn>,
    agg_ctxs: BTreeMap<u64, (Value, Value)>,
    node_iters: Vec<matrix::Iter<bool>>,
    relationship_iters: Vec<tensor::Iter>,
    parameters: BTreeMap<String, Value>,
    pub nodes_created: i32,
    pub relationships_created: i32,
    pub nodes_deleted: i32,
    pub relationships_deleted: i32,
    pub properties_set: i32,
    pub properties_removed: i32,
}

impl Runtime {
    #[must_use]
    pub fn new(parameters: BTreeMap<String, Value>) -> Self {
        let mut write_functions: BTreeMap<String, WriteFn> = BTreeMap::new();
        let mut read_functions: BTreeMap<String, ReadFn> = BTreeMap::new();

        // write functions
        write_functions.insert("create_node".to_string(), Self::create_node);
        write_functions.insert("create_relationship".to_string(), Self::create_relationship);
        write_functions.insert("delete_entity".to_string(), Self::delete_entity);

        // read functions
        read_functions.insert(
            "create_aggregate_ctx".to_string(),
            Self::create_aggregate_ctx,
        );
        read_functions.insert("create_node_iter".to_string(), Self::create_node_iter);
        read_functions.insert("next_node".to_string(), Self::next_node);
        read_functions.insert(
            "create_relationship_iter".to_string(),
            Self::create_relationship_iter,
        );
        read_functions.insert("next_relationship".to_string(), Self::next_relationship);
        read_functions.insert("property".to_string(), Self::property);
        read_functions.insert("toInteger".to_string(), Self::value_to_integer);
        read_functions.insert("labels".to_string(), Self::labels);
        read_functions.insert("startnode".to_string(), Self::start_node);
        read_functions.insert("endnode".to_string(), Self::end_node);
        read_functions.insert("size".to_string(), Self::size);
        read_functions.insert("head".to_string(), Self::head);
        read_functions.insert("last".to_string(), Self::last);
        read_functions.insert("tail".to_string(), Self::tail);
        read_functions.insert("reverse".to_string(), Self::reverse);
        read_functions.insert("substring".to_string(), Self::substring);
        read_functions.insert("split".to_string(), Self::split);
        read_functions.insert("toLower".to_string(), Self::string_to_lower);
        read_functions.insert("toUpper".to_string(), Self::string_to_upper);
        read_functions.insert("replace".to_string(), Self::string_replace);
        read_functions.insert("left".to_string(), Self::string_left);
        read_functions.insert("ltrim".to_string(), Self::string_ltrim);
        read_functions.insert("right".to_string(), Self::string_right);
        read_functions.insert("string.join".to_string(), Self::string_join);
        read_functions.insert("string.matchRegEx".to_string(), Self::string_match_reg_ex);
        read_functions.insert(
            "string.replaceRegEx".to_string(),
            Self::string_replace_reg_ex,
        );
        read_functions.insert("abs".to_string(), Self::abs);
        read_functions.insert("ceil".to_string(), Self::ceil);
        read_functions.insert("e".to_string(), Self::e);
        read_functions.insert("exp".to_string(), Self::exp);
        read_functions.insert("floor".to_string(), Self::floor);
        read_functions.insert("log".to_string(), Self::log);
        read_functions.insert("log10".to_string(), Self::log10);
        read_functions.insert("pow".to_string(), Self::pow);
        read_functions.insert("rand".to_string(), Self::rand);
        read_functions.insert("round".to_string(), Self::round);
        read_functions.insert("sign".to_string(), Self::sign);
        read_functions.insert("sqrt".to_string(), Self::sqrt);

        // aggregation functions
        read_functions.insert("collect".to_string(), Self::collect);
        read_functions.insert("count".to_string(), Self::count);
        read_functions.insert("sum".to_string(), Self::sum);
        read_functions.insert("max".to_string(), Self::max);
        read_functions.insert("min".to_string(), Self::min);

        // internal functions are not accessible from Cypher
        read_functions.insert("@starts_with".to_string(), Self::internal_starts_with);
        read_functions.insert("@ends_with".to_string(), Self::internal_ends_with);
        read_functions.insert("@contains".to_string(), Self::internal_contains);
        read_functions.insert("@regex_matches".to_string(), Self::internal_regex_matches);

        // procedures
        read_functions.insert("db.labels".to_string(), Self::db_labels);
        read_functions.insert("db.relationshiptypes".to_string(), Self::db_types);
        read_functions.insert("db.propertykeys".to_string(), Self::db_properties);

        Self {
            read_functions,
            write_functions,
            agg_ctxs: BTreeMap::new(),
            node_iters: Vec::new(),
            relationship_iters: Vec::new(),
            parameters,
            nodes_created: 0,
            relationships_created: 0,
            nodes_deleted: 0,
            relationships_deleted: 0,
            properties_set: 0,
            properties_removed: 0,
        }
    }

    #[allow(clippy::unnecessary_wraps)]
    fn create_node(
        g: &mut Graph,
        runtime: &mut Self,
        args: Vec<Value>,
    ) -> Result<Value, String> {
        let mut iter = args.into_iter();
        match (iter.next(), iter.next(), iter.next()) {
            (Some(Value::List(raw_labels)), Some(Value::Map(attrs)), None) => {
                let labels = raw_labels
                    .into_iter()
                    .filter_map(|label| {
                        if let Value::String(label) = label {
                            Some(label)
                        } else {
                            None
                        }
                    })
                    .collect::<Vec<_>>();
                runtime.nodes_created += 1;
                runtime.properties_set += attrs
                    .values()
                    .map(|v| match v {
                        Value::Null => 0,
                        _ => 1,
                    })
                    .sum::<i32>();
                Ok(g.create_node(&labels, attrs))
            }
            _ => Ok(Value::Null),
        }
    }

    #[allow(clippy::unnecessary_wraps)]
    fn delete_entity(
        g: &mut Graph,
        runtime: &mut Self,
        args: Vec<Value>,
    ) -> Result<Value, String> {
<<<<<<< HEAD
        match args {
            Value::List(nodes) => {
                for n in nodes {
                    if let Value::Node(id) = n {
                        runtime.nodes_deleted += 1;
                        for (src, dest, id) in g.get_node_relationships(id).collect::<Vec<_>>() {
                            runtime.relationships_deleted += 1;
                            g.delete_relationship(id, src, dest);
                        }
                        g.delete_node(id);
                    }
                }
=======
        for n in args {
            if let Value::Node(id) = n {
                runtime.nodes_deleted += 1;
                g.delete_node(id);
>>>>>>> 6ef5f82b
            }
        }

        Ok(Value::Null)
    }

    fn create_relationship(
        g: &mut Graph,
        runtime: &mut Self,
        args: Vec<Value>,
    ) -> Result<Value, String> {
        let mut iter = args.into_iter();
        match (
            iter.next(),
            iter.next(),
            iter.next(),
            iter.next(),
            iter.next(),
        ) {
            (
                Some(Value::String(relationship_type)),
                Some(Value::Node(from)),
                Some(Value::Node(to)),
                Some(Value::Map(attrs)),
                None,
            ) => {
                runtime.relationships_created += 1;
                runtime.properties_set += attrs
                    .values()
                    .map(|v| match v {
                        Value::Null => 0,
                        _ => 1,
                    })
                    .sum::<i32>();
                Ok(g.create_relationship(&relationship_type, from, to, attrs))
            }
            _ => todo!(),
        }
    }

    fn create_aggregate_ctx(
        _g: &Graph,
        runtime: &mut Self,
        args: Value,
    ) -> Result<Value, String> {
        let mut hasher = DefaultHasher::new();
        args.hash(&mut hasher);
        let key = hasher.finish();
        runtime
            .agg_ctxs
            .entry(key)
            .or_insert_with(|| (args, Value::Null));
        Ok(Value::Int(key as i64))
    }

    fn create_node_iter(
        g: &Graph,
        runtime: &mut Self,
        args: Vec<Value>,
    ) -> Result<Value, String> {
<<<<<<< HEAD
        match args {
            Value::List(args) => {
                let mut iter = args.into_iter();
                match (iter.next(), iter.next()) {
                    (Some(Value::List(raw_labels)), None) => {
                        runtime.node_iters.push(
                            g.get_nodes(
                                raw_labels
                                    .into_iter()
                                    .filter_map(|label| {
                                        if let Value::String(label) = label {
                                            Some(label)
                                        } else {
                                            None
                                        }
                                    })
                                    .collect::<Vec<_>>()
                                    .as_slice(),
                            )
                            .unwrap(),
                        );

                        Ok(Value::Int(runtime.node_iters.len() as i64 - 1))
                    }
                    _ => todo!(),
                }
=======
        let mut iter = args.into_iter();
        match (iter.next(), iter.next()) {
            (Some(Value::List(raw_labels)), None) => {
                runtime.iters.push(
                    g.get_nodes(
                        raw_labels
                            .into_iter()
                            .filter_map(|label| {
                                if let Value::String(label) = label {
                                    Some(label)
                                } else {
                                    None
                                }
                            })
                            .collect::<Vec<_>>()
                            .as_slice(),
                    )
                    .unwrap(),
                );
                Ok(Value::Int(runtime.iters.len() as i64 - 1))
>>>>>>> 6ef5f82b
            }
            _ => todo!(),
        }
    }

    fn next_node(
        _g: &Graph,
        runtime: &mut Self,
        args: Vec<Value>,
    ) -> Result<Value, String> {
<<<<<<< HEAD
        match args {
            Value::List(args) => match args.as_slice() {
                [Value::Int(iter)] => runtime.node_iters[*iter as usize]
                    .next()
                    .map_or(Ok(Value::Null), |(n, _)| Ok(Value::Node(n))),
                _ => todo!(),
            },
            _ => todo!(),
        }
    }

    fn create_relationship_iter(
        g: &Graph,
        runtime: &mut Self,
        args: Value,
    ) -> Result<Value, String> {
        match args {
            Value::List(args) => {
                let mut iter = args.into_iter();
                match (iter.next(), iter.next()) {
                    (Some(Value::String(raw_type)), None) => {
                        runtime
                            .relationship_iters
                            .push(g.get_relationships(&[raw_type]).unwrap());
                        Ok(Value::Int(runtime.relationship_iters.len() as i64 - 1))
                    }
                    _ => todo!(),
                }
            }
            _ => todo!(),
        }
    }

    fn next_relationship(
        _g: &Graph,
        runtime: &mut Self,
        args: Value,
    ) -> Result<Value, String> {
        match args {
            Value::List(args) => match args.as_slice() {
                [Value::Int(iter)] => runtime.relationship_iters[*iter as usize]
                    .next()
                    .map_or(Ok(Value::Null), |(src, dest, id)| {
                        Ok(Value::Relationship(id, src, dest))
                    }),
                _ => todo!(),
            },
            _ => unreachable!(),
=======
        match args.as_slice() {
            [Value::Int(iter)] => runtime.iters[*iter as usize]
                .next()
                .map_or_else(|| Ok(Value::Null), |(n, _)| Ok(Value::Node(n))),
            _ => todo!(),
>>>>>>> 6ef5f82b
        }
    }

    fn property(
        g: &Graph,
        _runtime: &mut Self,
        args: Vec<Value>,
    ) -> Result<Value, String> {
        match args.as_slice() {
            [Value::Node(node_id), Value::String(property)] => g
                .get_node_property_id(property)
                .map_or(Ok(Value::Null), |property_id| {
                    g.get_node_property(*node_id, property_id)
                        .map_or(Ok(Value::Null), Ok)
                }),
            [Value::Map(map), Value::String(property)] => {
                Ok(map.get(property).unwrap_or(&Value::Null).clone())
            }
            _ => Ok(Value::Null),
        }
    }

    fn labels(
        g: &Graph,
        _runtime: &mut Self,
        args: Vec<Value>,
    ) -> Result<Value, String> {
        match args.as_slice() {
            [Value::Node(node_id)] => Ok(Value::List(
                g.get_node_label_ids(*node_id)
                    .map(|label_id| Value::String(g.get_label_by_id(label_id).to_string()))
                    .collect(),
            )),
            _ => Ok(Value::Null),
        }
    }

    fn args_size_error(
        args: &[Value],
        function_name: &str,
        min: usize,
        max: usize,
    ) -> Result<Value, String> {
        if max < args.len() {
            Err(format!(
                "Received {} arguments to function '{}', expected at most {}",
                args.len(),
                function_name,
                max
            ))
        } else {
            Err(format!(
                "Received {} arguments to function '{}', expected at least {}",
                args.len(),
                function_name,
                min
            ))
        }
    }

    fn start_node(
        _g: &Graph,
        _runtime: &mut Self,
        args: Value,
    ) -> Result<Value, String> {
        match args {
            Value::List(arr) => match arr.as_slice() {
                [Value::Relationship(_, src, _)] => Ok(Value::Node(*src)),
                _ => Ok(Value::Null),
            },
            _ => unimplemented!(),
        }
    }

    fn end_node(
        _g: &Graph,
        _runtime: &mut Self,
        args: Value,
    ) -> Result<Value, String> {
        match args {
            Value::List(arr) => match arr.as_slice() {
                [Value::Relationship(_, _, dest)] => Ok(Value::Node(*dest)),
                _ => Ok(Value::Null),
            },
            _ => unimplemented!(),
        }
    }

    fn collect(
        _g: &Graph,
        runtime: &mut Self,
        args: Value,
    ) -> Result<Value, String> {
        if let Value::List(arr) = args {
            if let [x, Value::Int(hash)] = arr.as_slice() {
                runtime.agg_ctxs.entry(*hash as _).and_modify(|v| {
                    if let (_, Value::List(values)) = v {
                        values.push(x.clone());
                    } else {
                        v.1 = Value::List(vec![x.clone()]);
                    }
                });
            }
        };
        Ok(Value::Null)
    }

    fn count(
        _g: &Graph,
        runtime: &mut Self,
        args: Value,
    ) -> Result<Value, String> {
        if let Value::List(arr) = args {
            match arr.as_slice() {
                [Value::Null, _] => {}
                [_, Value::Int(hash)] => {
                    runtime.agg_ctxs.entry(*hash as _).and_modify(|v| {
                        if let (_, Value::Int(count)) = v {
                            *count += 1;
                        } else {
                            v.1 = Value::Int(1);
                        }
                    });
                }
                _ => (),
            }
        };
        Ok(Value::Null)
    }

    fn sum(
        _g: &Graph,
        runtime: &mut Self,
        args: Value,
    ) -> Result<Value, String> {
        if let Value::List(arr) = args {
            match arr.as_slice() {
                [Value::Int(a), Value::Int(hash)] => {
                    runtime.agg_ctxs.entry(*hash as _).and_modify(|v| {
                        if let (_, Value::Int(sum)) = v {
                            *sum += a;
                        } else {
                            v.1 = Value::Int(*a);
                        }
                    });
                }
                _ => (),
            }
        };
        Ok(Value::Null)
    }

    fn max(
        _g: &Graph,
        runtime: &mut Self,
        args: Value,
    ) -> Result<Value, String> {
        if let Value::List(arr) = args {
            if let [Value::Int(a), Value::Int(hash)] = arr.as_slice() {
                runtime.agg_ctxs.entry(*hash as _).and_modify(|v| {
                    if let (_, Value::Int(b)) = v {
                        if a > b {
                            *b = *a;
                        }
                    } else {
                        v.1 = Value::Int(*a);
                    }
                });
            }
        };
        Ok(Value::Null)
    }

    fn min(
        _g: &Graph,
        runtime: &mut Self,
        args: Value,
    ) -> Result<Value, String> {
        if let Value::List(arr) = args {
            if let [Value::Int(a), Value::Int(hash)] = arr.as_slice() {
                runtime.agg_ctxs.entry(*hash as _).and_modify(|v| {
                    if let (_, Value::Int(b)) = v {
                        if a < b {
                            *b = *a;
                        }
                    } else {
                        v.1 = Value::Int(*a);
                    }
                });
            }
        };
        Ok(Value::Null)
    }

    fn value_to_integer(
        _g: &Graph,
        _runtime: &mut Self,
        args: Vec<Value>,
    ) -> Result<Value, String> {
        match args.as_slice() {
            [Value::String(s)] => s.parse::<i64>().map(Value::Int).or_else(|_| {
                s.parse::<f64>()
                    .map(|f| Value::Int(f as i64))
                    .or(Ok(Value::Null))
            }),
            [Value::Int(i)] => Ok(Value::Int(*i)),
            [Value::Float(f)] => Ok(Value::Int(*f as i64)),
            [Value::Null] => Ok(Value::Null),
            [Value::Bool(b)] => Ok(Value::Int(i64::from(*b))),
            [arg] => Err(format!(
                "Type mismatch: expected String, Boolean, Integer, Float, or Null but was {}",
                arg.name()
            )),
            args => Err(format!(
                "Expected one argument for value_to_integer, instead {}",
                args.len()
            )),
        }
    }

    fn size(
        _: &Graph,
        _: &mut Self,
        args: Vec<Value>,
    ) -> Result<Value, String> {
        match args.as_slice() {
            [Value::String(s)] => Ok(Value::Int(s.len() as i64)),
            [Value::List(v)] => Ok(Value::Int(v.len() as i64)),
            [Value::Null] => Ok(Value::Null),
            [arg] => Err(format!(
                "Type mismatch: expected List, String, or Null but was {}",
                arg.name()
            )),
            args => Self::args_size_error(args, "size", 1, 1),
        }
    }

    fn head(
        _: &Graph,
        _: &mut Self,
        args: Vec<Value>,
    ) -> Result<Value, String> {
        match args.as_slice() {
            [Value::List(v)] => {
                if v.is_empty() {
                    Ok(Value::Null)
                } else {
                    Ok(v[0].clone())
                }
            }
            [Value::Null] => Ok(Value::Null),
            [arg] => Err(format!(
                "Type mismatch: expected List or Null but was {}",
                arg.name()
            )),
            args => Self::args_size_error(args, "head", 1, 1),
        }
    }

    fn last(
        _: &Graph,
        _: &mut Self,
        args: Vec<Value>,
    ) -> Result<Value, String> {
        match args.as_slice() {
            [Value::List(v)] => Ok(v.last().unwrap_or(&Value::Null).clone()),
            [Value::Null] => Ok(Value::Null),
            [arg] => Err(format!(
                "Type mismatch: expected List or Null but was {}",
                arg.name()
            )),
            args => Self::args_size_error(args, "last", 1, 1),
        }
    }

    fn tail(
        _: &Graph,
        _: &mut Self,
        args: Vec<Value>,
    ) -> Result<Value, String> {
        match args.as_slice() {
            [Value::List(v)] => {
                if v.is_empty() {
                    Ok(Value::List(vec![]))
                } else {
                    Ok(Value::List(v[1..].to_vec()))
                }
            }
            [Value::Null] => Ok(Value::Null),
            [arg] => Err(format!(
                "Type mismatch: expected List or Null but was {}",
                arg.name()
            )),
            args => Self::args_size_error(args, "tail", 1, 1),
        }
    }

    fn reverse(
        _: &Graph,
        _: &mut Self,
        args: Vec<Value>,
    ) -> Result<Value, String> {
        match args.as_slice() {
            [Value::List(v)] => {
                let mut v = v.clone();
                v.reverse();
                Ok(Value::List(v))
            }
            [Value::Null] => Ok(Value::Null),
            [Value::String(s)] => Ok(Value::String(s.chars().rev().collect())),
            [arg] => Err(format!(
                "Type mismatch: expected List, String or null, but was {}",
                arg.name()
            )),
            args => Self::args_size_error(args, "reverse", 1, 1),
        }
    }

    fn substring(
        _: &Graph,
        _: &mut Self,
        args: Vec<Value>,
    ) -> Result<Value, String> {
        match args.as_slice() {
            // Handle NULL input case
            [Value::Null, _] | [Value::Null, _, _] => Ok(Value::Null),
            // Two-argument version: (string, start)
            [Value::String(s), Value::Int(start)] => {
                let start = *start;
                if start < 0 {
                    return Err("start must be a non-negative integer".into());
                }
                let start = start as usize;

                Ok(Value::String(s[start..].to_string()))
            }

            // Three-argument version: (string, start, length)
            [Value::String(s), Value::Int(start), Value::Int(length)] => {
                let start = *start;
                let length = *length;
                if length < 0 {
                    return Err("length must be a non-negative integer".into());
                }
                if start < 0 {
                    return Err("start must be a non-negative integer".into());
                }
                let start = start as usize;
                let length = length as usize;

                let end = start.saturating_add(length).min(s.len());
                Ok(Value::String(s[start..end].to_string()))
            }

            [Value::String(_), t] => Err(format!(
                "Type mismatch: expected Integer Or Null but got {}",
                t.name()
            )),
            [t, Value::Int(_)] => Err(format!(
                "Type mismatch: expected String Or Null but got {}",
                t.name()
            )),
            [t, Value::Int(_), Value::Int(_)] => Err(format!(
                "Type mismatch: expected String Or Null but got {}",
                t.name()
            )),
            [Value::String(_), t, Value::Int(_)] | [Value::String(_), Value::Int(_), t] => {
                Err(format!(
                    "Type mismatch: expected Integer Or Null but got {}",
                    t.name()
                ))
            }

            // Type mismatch handling
            args => Self::args_size_error(args, "substring", 2, 3),
        }
    }

    fn split(
        _: &Graph,
        _: &mut Self,
        args: Vec<Value>,
    ) -> Result<Value, String> {
        match args.as_slice() {
            [Value::String(string), Value::String(delimiter)] => {
                if delimiter.is_empty() {
                    // split string to characters
                    let parts: Vec<Value> = string
                        .chars()
                        .map(|c| Value::String(c.to_string()))
                        .collect();
                    Ok(Value::List(parts))
                } else {
                    let parts: Vec<Value> = string
                        .split(delimiter.as_str())
                        .map(|s| Value::String(s.to_string()))
                        .collect();
                    Ok(Value::List(parts))
                }
            }
            [Value::Null, _] | [_, Value::Null] => Ok(Value::Null),
            [arg1, arg2] => Err(format!(
                "Type mismatch: expected 2 String or null arguments, but was {} {}",
                arg1.name(),
                arg2.name()
            )),
            [arg] => Err(format!(
                "Type mismatch: expected 2 String or null arguments, but was {}",
                arg.name()
            )),
            args => Self::args_size_error(args, "split", 2, 2),
        }
    }

    fn string_to_lower(
        _: &Graph,
        _: &mut Self,
        args: Vec<Value>,
    ) -> Result<Value, String> {
        match args.as_slice() {
            [Value::String(s)] => Ok(Value::String(s.to_lowercase())),
            [Value::Null] => Ok(Value::Null),
            [arg] => Err(format!(
                "Type mismatch: expected List, String or null, but was {}",
                arg.name()
            )),
            args => Self::args_size_error(args, "toLower", 1, 1),
        }
    }

    fn string_to_upper(
        _: &Graph,
        _: &mut Self,
        args: Vec<Value>,
    ) -> Result<Value, String> {
        match args.as_slice() {
            [Value::String(s)] => Ok(Value::String(s.to_uppercase())),
            [Value::Null] => Ok(Value::Null),
            [arg] => Err(format!(
                "Type mismatch: expected List, String or null, but was {}",
                arg.name()
            )),
            args => Self::args_size_error(args, "toUpper", 1, 1),
        }
    }

    fn string_replace(
        _: &Graph,
        _: &mut Self,
        args: Vec<Value>,
    ) -> Result<Value, String> {
        match args.as_slice() {
            [
                Value::String(s),
                Value::String(search),
                Value::String(replacement),
            ] => Ok(Value::String(s.replace(search, replacement))),
            [Value::Null, _, _] | [_, Value::Null, _] | [_, _, Value::Null] => Ok(Value::Null),
            [arg1, arg2, arg3] => Err(format!(
                "Type mismatch: expected (String, String, String) or null, but was: ({}, {}, {})",
                arg1.name(),
                arg2.name(),
                arg3.name()
            )),
            args => Self::args_size_error(args, "replace", 3, 3),
        }
    }

    fn string_left(
        _: &Graph,
        _: &mut Self,
        args: Vec<Value>,
    ) -> Result<Value, String> {
        match args.as_slice() {
            [Value::String(s), Value::Int(n)] => {
                if *n < 0 {
                    Err("length must be a non-negative integer".to_string())
                } else {
                    Ok(Value::String(s.chars().take(*n as usize).collect()))
                }
            }
            [Value::Null, _] => Ok(Value::Null),
            [_, Value::Null] => Err("length must be a non-negative integer".to_string()),
            [arg1, arg2] => Err(format!(
                "Type mismatch: expected (String, Integer) or null, but was: ({}, {})",
                arg1.name(),
                arg2.name()
            )),
            args => Self::args_size_error(args, "left", 2, 2),
        }
    }

    fn string_ltrim(
        _: &Graph,
        _: &mut Self,
        args: Vec<Value>,
    ) -> Result<Value, String> {
        match args.as_slice() {
            [Value::String(s)] => Ok(Value::String(s.trim_start().to_string())),
            [Value::Null] => Ok(Value::Null),
            [arg] => Err(format!(
                "Type mismatch: expected String or null, but was {}",
                arg.name()
            )),
            args => Self::args_size_error(args, "ltrim", 1, 1),
        }
    }

    fn string_right(
        _: &Graph,
        _: &mut Self,
        args: Vec<Value>,
    ) -> Result<Value, String> {
        match args.as_slice() {
            [Value::String(s), Value::Int(n)] => {
                if *n < 0 {
                    Err("length must be a non-negative integer".to_string())
                } else {
                    let start = s.len().saturating_sub(*n as usize);
                    Ok(Value::String(s.chars().skip(start).collect()))
                }
            }
            [Value::Null, _] => Ok(Value::Null),
            [_, Value::Null] => Err("length must be a non-negative integer".to_string()),
            [arg1, arg2] => Err(format!(
                "Type mismatch: expected (String, Integer) or null, but was: ({}, {})",
                arg1.name(),
                arg2.name()
            )),
            args => Self::args_size_error(args, "right", 2, 2),
        }
    }
    fn string_join(
        _: &Graph,
        _: &mut Self,
        args: Vec<Value>,
    ) -> Result<Value, String> {
        fn to_string_vec(vec: &[Value]) -> Result<Vec<String>, String> {
            vec.iter()
                .map(|item| {
                    if let Value::String(s) = item {
                        Ok(s.clone())
                    } else {
                        Err(format!(
                            "Type mismatch: expected String but was {}",
                            item.name()
                        ))
                    }
                })
                .collect()
        }

        match args.as_slice() {
            [Value::List(vec), Value::String(s)] => {
                let result = to_string_vec(vec);
                result.map(|strings| Value::String(strings.join(s)))
            }
            [Value::List(vec)] => {
                let result = to_string_vec(vec);
                result.map(|strings| Value::String(strings.join("")))
            }
            [Value::Null, _] => Ok(Value::Null),
            [arg1, _arg2] => Err(format!(
                "Type mismatch: expected List or Null but was {}",
                arg1.name()
            )),
            args => Self::args_size_error(args, "string.join", 1, 2),
        }
    }

    fn string_match_reg_ex(
        _: &Graph,
        _: &mut Self,
        args: Vec<Value>,
    ) -> Result<Value, String> {
        match args.as_slice() {
            [Value::String(text), Value::String(pattern)] => match regex::Regex::new(pattern) {
                Ok(re) => {
                    let mut all_matches = Vec::new();
                    for caps in re.captures_iter(text) {
                        for i in 0..caps.len() {
                            if let Some(m) = caps.get(i) {
                                all_matches.push(Value::String(m.as_str().to_string()));
                            }
                        }
                    }
                    Ok(Value::List(all_matches))
                }
                Err(e) => Err(format!("Invalid regex, {e}")),
            },
            [Value::Null, _] | [_, Value::Null] => Ok(Value::List(vec![])),
            [Value::String(_), arg2] => Err(format!(
                "Type mismatch: expected String or Null but was {}",
                arg2.name(),
            )),
            [arg1, _] => Err(format!(
                "Type mismatch: expected String or Null but was {}",
                arg1.name(),
            )),
            args => Self::args_size_error(args, "string.matchRegEx", 2, 2),
        }
    }

    fn string_replace_reg_ex(
        _: &Graph,
        _: &mut Self,
        args: Vec<Value>,
    ) -> Result<Value, String> {
        match args.as_slice() {
            [
                Value::String(text),
                Value::String(pattern),
                Value::String(replacement),
            ] => match regex::Regex::new(pattern) {
                Ok(re) => {
                    let replaced_text = re.replace_all(text, replacement).to_string();
                    Ok(Value::String(replaced_text))
                }
                Err(e) => Err(format!("Invalid regex, {e}")),
            },
            [Value::Null, _, _] | [_, Value::Null, _] | [_, _, Value::Null] => Ok(Value::Null),
            [Value::String(_), arg2, Value::String(_)] => Err(format!(
                "Type mismatch: expected String or Null but was {}",
                arg2.name(),
            )),
            [Value::String(_), Value::String(_), arg3] => Err(format!(
                "Type mismatch: expected String or Null but was {}",
                arg3.name(),
            )),
            [arg1, _, _] => Err(format!(
                "Type mismatch: expected String or Null but was {}",
                arg1.name(),
            )),
            args => Self::args_size_error(args, "string.replaceRegEx", 3, 3),
        }
    }

    fn abs(
        _: &Graph,
        _: &mut Self,
        args: Vec<Value>,
    ) -> Result<Value, String> {
        match args.as_slice() {
            [Value::Int(n)] => Ok(Value::Int(n.abs())),
            [Value::Float(f)] => Ok(Value::Float(f.abs())),
            [Value::Null] => Ok(Value::Null),
            [v] => Err(format!(
                "Type mismatch: expected Integer, Float, or Null but was {}",
                v.name()
            )),
            args => Self::args_size_error(args, "abs", 1, 1),
        }
    }

    fn ceil(
        _: &Graph,
        _: &mut Self,
        args: Vec<Value>,
    ) -> Result<Value, String> {
        match args.as_slice() {
            [Value::Int(n)] => Ok(Value::Int(*n)),
            [Value::Float(f)] => Ok(Value::Float(f.ceil())),
            [Value::Null] => Ok(Value::Null),
            [v] => Err(format!(
                "Type mismatch: expected Integer, Float, or Null but was {}",
                v.name()
            )),
            args => Self::args_size_error(args, "ceil", 1, 1),
        }
    }

    fn e(
        _: &Graph,
        _: &mut Self,
        args: Vec<Value>,
    ) -> Result<Value, String> {
        match args.as_slice() {
            [] => Ok(Value::Float(std::f64::consts::E)),
            args => Self::args_size_error(args, "e", 0, 0),
        }
    }

    fn exp(
        _: &Graph,
        _: &mut Self,
        args: Vec<Value>,
    ) -> Result<Value, String> {
        match args.as_slice() {
            [Value::Int(n)] => Ok(Value::Float((*n as f64).exp())),
            [Value::Float(f)] => Ok(Value::Float(f.exp())),
            [Value::Null] => Ok(Value::Null),
            [v] => Err(format!(
                "Type mismatch: expected Integer, Float, or Null but was {}",
                v.name()
            )),
            args => Self::args_size_error(args, "exp", 1, 1),
        }
    }

    fn floor(
        _: &Graph,
        _: &mut Self,
        args: Vec<Value>,
    ) -> Result<Value, String> {
        match args.as_slice() {
            [Value::Int(n)] => Ok(Value::Int(*n)),
            [Value::Float(f)] => Ok(Value::Float(f.floor())),
            [Value::Null] => Ok(Value::Null),
            [v] => Err(format!(
                "Type mismatch: expected Integer, Float, or Null but was {}",
                v.name()
            )),
            args => Self::args_size_error(args, "floor", 1, 1),
        }
    }

    fn log(
        _: &Graph,
        _: &mut Self,
        args: Vec<Value>,
    ) -> Result<Value, String> {
        match args.as_slice() {
            [Value::Int(n)] => Ok(Value::Float((*n as f64).ln())),
            [Value::Float(f)] => Ok(Value::Float(f.ln())),
            [Value::Null] => Ok(Value::Null),
            [v] => Err(format!(
                "Type mismatch: expected Integer, Float, or Null but was {}",
                v.name()
            )),
            args => Self::args_size_error(args, "log", 1, 1),
        }
    }

    fn log10(
        _: &Graph,
        _: &mut Self,
        args: Vec<Value>,
    ) -> Result<Value, String> {
        match args.as_slice() {
            [Value::Int(n)] => Ok(Value::Float((*n as f64).log10())),
            [Value::Float(f)] => Ok(Value::Float(f.log10())),
            [Value::Null] => Ok(Value::Null),
            [v] => Err(format!(
                "Type mismatch: expected Integer, Float, or Null but was {}",
                v.name()
            )),
            args => Self::args_size_error(args, "log10", 1, 1),
        }
    }
    fn pow(
        _: &Graph,
        _: &mut Self,
        args: Vec<Value>,
    ) -> Result<Value, String> {
        match args.as_slice() {
            [Value::Int(i1), Value::Int(i2)] => Ok(Value::Float((*i1 as f64).powi(*i2 as i32))),
            [Value::Float(f1), Value::Float(f2)] => Ok(Value::Float(f1.powf(*f2))),
            [Value::Int(i1), Value::Float(f1)] => Ok(Value::Float((*i1 as f64).powf(*f1))),
            [Value::Float(f1), Value::Int(i1)] => Ok(Value::Float(f1.powi(*i1 as i32))),
            [Value::Null, _] | [_, Value::Null] => Ok(Value::Null),
            [v, Value::Int(_)] | [v, Value::Float(_)] => Err(format!(
                "Type mismatch: expected Integer, Float, or Null but was {}",
                v.name()
            )),
            [Value::Int(_), v] | [Value::Float(_), v] => Err(format!(
                "Type mismatch: expected Integer, Float, or Null but was {}",
                v.name()
            )),
            args => Self::args_size_error(args, "pow", 2, 2),
        }
    }

    fn rand(
        _: &Graph,
        _: &mut Self,
        args: Vec<Value>,
    ) -> Result<Value, String> {
        match args.as_slice() {
            [] => {
                let mut rng = rand::rng();
                Ok(Value::Float(rng.random_range(0.0..1.0)))
            }
            args => Self::args_size_error(args, "rand", 0, 0),
        }
    }

    fn round(
        _: &Graph,
        _: &mut Self,
        args: Vec<Value>,
    ) -> Result<Value, String> {
        match args.as_slice() {
            [Value::Int(n)] => Ok(Value::Int(*n)),
            [Value::Float(f)] => Ok(Value::Float(f.round())),
            [Value::Null] => Ok(Value::Null),
            [v] => Err(format!(
                "Type mismatch: expected Integer, Float, or Null but was {}",
                v.name()
            )),
            args => Self::args_size_error(args, "round", 1, 1),
        }
    }

    fn sign(
        _: &Graph,
        _: &mut Self,
        args: Vec<Value>,
    ) -> Result<Value, String> {
        match args.as_slice() {
            [Value::Int(n)] => Ok(Value::Int(n.signum())),
            [Value::Float(f)] => Ok(if *f == 0.0 {
                Value::Int(0)
            } else {
                Value::Float(f.signum().round())
            }),
            [Value::Null] => Ok(Value::Null),
            [v] => Err(format!(
                "Type mismatch: expected Integer, Float, or Null but was {}",
                v.name()
            )),
            args => Self::args_size_error(args, "sign", 1, 1),
        }
    }

    fn sqrt(
        _: &Graph,
        _: &mut Self,
        args: Vec<Value>,
    ) -> Result<Value, String> {
        match args.as_slice() {
            [Value::Int(n)] => {
                if *n < 0 {
                    Ok(Value::Float(f64::NAN))
                } else {
                    Ok(Value::Float((*n as f64).sqrt()))
                }
            }
            [Value::Float(f)] => {
                if *f > 0f64 {
                    Ok(Value::Float(f.sqrt()))
                } else {
                    Ok(Value::Float(f64::NAN))
                }
            }
            [Value::Null] => Ok(Value::Null),
            [v] => Err(format!(
                "Type mismatch: expected Integer, Float, or Null but was {}",
                v.name()
            )),
            args => Self::args_size_error(args, "sqrt", 1, 1),
        }
    }

    //
    // Internal functions
    //

    fn internal_starts_with(
        _: &Graph,
        _: &mut Self,
        args: Vec<Value>,
    ) -> Result<Value, String> {
        match args.as_slice() {
            [Value::String(s), Value::String(prefix)] => Ok(Value::Bool(s.starts_with(prefix))),

            [_, Value::Null] | [Value::Null, _] => Ok(Value::Null),
            [arg1, arg2] => Err(format!(
                "Type mismatch: expected String or Null but was ({}, {})",
                arg1.name(),
                arg2.name()
            )),
            _ => unreachable!(),
        }
    }

    fn internal_ends_with(
        _: &Graph,
        _: &mut Self,
        args: Vec<Value>,
    ) -> Result<Value, String> {
        match args.as_slice() {
            [Value::String(s), Value::String(suffix)] => Ok(Value::Bool(s.ends_with(suffix))),
            [_, Value::Null] | [Value::Null, _] => Ok(Value::Null),
            [arg1, arg2] => Err(format!(
                "Type mismatch: Type mismatch: expected String or Null but was ({}, {})",
                arg1.name(),
                arg2.name()
            )),
            _ => unreachable!(),
        }
    }

    fn internal_contains(
        _: &Graph,
        _: &mut Self,
        args: Vec<Value>,
    ) -> Result<Value, String> {
        match args.as_slice() {
            [Value::String(s), Value::String(substring)] => Ok(Value::Bool(s.contains(substring))),
            [_, Value::Null] | [Value::Null, _] => Ok(Value::Null),
            [arg1, arg2] => Err(format!(
                "Type mismatch: expected String or Null but was ({}, {})",
                arg1.name(),
                arg2.name()
            )),
            _ => unreachable!(),
        }
    }

    fn internal_regex_matches(
        _: &Graph,
        _: &mut Self,
        args: Vec<Value>,
    ) -> Result<Value, String> {
        match args.as_slice() {
            [Value::String(s), Value::String(pattern)] => {
                // Compile the regex pattern
                match regex::Regex::new(pattern) {
                    Ok(re) => Ok(Value::Bool(re.is_match(s))),
                    Err(e) => Err(format!("Invalid regex pattern: {e}")),
                }
            }
            [Value::Null, _] | [_, Value::Null] => Ok(Value::Null),
            [arg1, arg2] => Err(format!(
                "Type mismatch: expected (String, String) or null, but was: ({}, {})",
                arg1.name(),
                arg2.name()
            )),
            _ => Err("Expected two arguments for regex matching".to_string()),
        }
    }

    #[allow(clippy::unnecessary_wraps)]
    fn db_labels(
        g: &Graph,
        _runtime: &mut Self,
        _args: Vec<Value>,
    ) -> Result<Value, String> {
        Ok(Value::List(
            g.get_labels()
                .map(|n| Value::String(n.to_string()))
                .collect(),
        ))
    }

    #[allow(clippy::unnecessary_wraps)]
    fn db_types(
        g: &Graph,
        _runtime: &mut Self,
        _args: Vec<Value>,
    ) -> Result<Value, String> {
        Ok(Value::List(
            g.get_types()
                .map(|n| Value::String(n.to_string()))
                .collect(),
        ))
    }

    #[allow(clippy::unnecessary_wraps)]
    fn db_properties(
        g: &Graph,
        _runtime: &mut Self,
        _args: Vec<Value>,
    ) -> Result<Value, String> {
        Ok(Value::List(
            g.get_properties()
                .map(|n| Value::String(n.to_string()))
                .collect(),
        ))
    }
}

#[allow(clippy::too_many_lines)]
pub fn ro_run(
    vars: &mut BTreeMap<String, Value>,
    g: &Graph,
    runtime: &mut Runtime,
    result_fn: &mut dyn FnMut(&Graph, Value),
    ir: &DynNode<IR>,
) -> Result<Value, String> {
    match ir.data() {
        IR::Null => Ok(Value::Null),
        IR::Bool(x) => Ok(Value::Bool(*x)),
        IR::Integer(x) => Ok(Value::Int(*x)),
        IR::Float(x) => Ok(Value::Float(*x)),
        IR::String(x) => Ok(Value::String(x.to_string())),
        IR::Var(x) => vars.get(x).map_or_else(
            || Err(format!("Variable {x} not found")),
            |v| Ok(v.to_owned()),
        ),
        IR::Parameter(x) => runtime.parameters.get(x).map_or_else(
            || Err(format!("Parameter {x} not found")),
            |v| Ok(v.to_owned()),
        ),
        IR::List => Ok(Value::List(
            ir.children()
                .map(|ir| ro_run(vars, g, runtime, result_fn, &ir))
                .collect::<Result<Vec<_>, _>>()?,
        )),
        IR::Length => match ro_run(vars, g, runtime, result_fn, &&ir.child(0))? {
            Value::List(arr) => Ok(Value::Int(arr.len() as _)),
            _ => Err("Length operator requires a list".to_string()),
        },
        IR::GetElement => {
            let arr = ro_run(vars, g, runtime, result_fn, &&ir.child(0))?;
            let i = ro_run(vars, g, runtime, result_fn, &&ir.child(1))?;
            match (arr, i) {
                (Value::List(values), Value::Int(i)) => {
                    if i >= 0 && i < values.len() as _ {
                        Ok(values[i as usize].clone())
                    } else {
                        Ok(Value::Null)
                    }
                }
                (Value::List(_), v) => Err(format!("Type mismatch: expected Bool but was {v:?}")),
                v => Err(format!("Type mismatch: expected List but was {v:?}")),
            }
        }
        IR::GetElements => {
            let arr = ro_run(vars, g, runtime, result_fn, &ir.child(0))?;
            let a = ro_run(vars, g, runtime, result_fn, &ir.child(1))?;
            let b = ro_run(vars, g, runtime, result_fn, &ir.child(2))?;
            get_elements(arr, a, b)
        }
        IR::Range => {
            let start = ro_run(vars, g, runtime, result_fn, &ir.child(0))?;
            let end = ro_run(vars, g, runtime, result_fn, &ir.child(1))?;
            let step = ro_run(vars, g, runtime, result_fn, &ir.child(2))?;
            match (start, end, step) {
                (Value::Int(start), Value::Int(end), Value::Int(step)) => {
                    Ok(Value::List(if step < 0 {
                        (end..=start)
                            .step_by((-step) as usize)
                            .map(Value::Int)
                            .collect()
                    } else {
                        (start..=end)
                            .step_by(step as usize)
                            .map(Value::Int)
                            .collect()
                    }))
                }
                _ => Err("Range operator requires two integers".to_string()),
            }
        }
        IR::IsNull => match ro_run(vars, g, runtime, result_fn, &ir.child(0))? {
            Value::Null => Ok(Value::Bool(true)),
            _ => Ok(Value::Bool(false)),
        },
        IR::IsNode => match ro_run(vars, g, runtime, result_fn, &ir.child(0))? {
            Value::Node(_) => Ok(Value::Bool(true)),
            _ => Ok(Value::Bool(false)),
        },
<<<<<<< HEAD
        IR::IsRelationship(ir) => match ro_run(vars, g, runtime, result_fn, ir)? {
            Value::Relationship(_, _, _) => Ok(Value::Bool(true)),
            _ => Ok(Value::Bool(false)),
        },
        IR::Or(irs) => {
=======
        IR::Or => {
>>>>>>> 6ef5f82b
            let mut is_null = false;
            for ir in ir.children() {
                match ro_run(vars, g, runtime, result_fn, &ir)? {
                    Value::Bool(true) => return Ok(Value::Bool(true)),
                    Value::Bool(false) => {}
                    Value::Null => is_null = true,
                    _ => return Err(format!("Type mismatch: expected Bool but was {ir:?}")),
                }
            }
            if is_null {
                return Ok(Value::Null);
            }

            Ok(Value::Bool(false))
        }
        IR::Xor => {
            let mut last = None;
            for ir in ir.children() {
                match ro_run(vars, g, runtime, result_fn, &ir)? {
                    Value::Bool(b) => last = Some(last.map_or(b, |l| logical_xor(l, b))),
                    Value::Null => return Ok(Value::Null),
                    _ => return Err(format!("Type mismatch: expected Bool but was {ir:?}")),
                }
            }
            Ok(Value::Bool(last.unwrap_or(false)))
        }

        IR::And => {
            let mut is_null = false;
            for ir in ir.children() {
                match ro_run(vars, g, runtime, result_fn, &ir)? {
                    Value::Bool(false) => return Ok(Value::Bool(false)),
                    Value::Bool(true) => {}
                    Value::Null => is_null = true,
                    _ => return Err(format!("Type mismatch: expected Bool but was {ir:?}")),
                }
            }
            if is_null {
                return Ok(Value::Null);
            }

            Ok(Value::Bool(true))
        }
        IR::Not => match ro_run(vars, g, runtime, result_fn, &ir.child(0))? {
            Value::Bool(b) => Ok(Value::Bool(!b)),
            Value::Null => Ok(Value::Null),
            _ => Err("InvalidArgumentType: Not operator requires a boolean or null".to_string()),
        },
        IR::Negate => match ro_run(vars, g, runtime, result_fn, &ir.child(0))? {
            Value::Int(i) => Ok(Value::Int(-i)),
            Value::Float(f) => Ok(Value::Float(-f)),
            Value::Null => Ok(Value::Null),
            _ => {
                Err("InvalidArgumentType: Negate operator requires an Integer or Float".to_string())
            }
        },
        IR::Eq => all_equals(
            ir.children()
                .map(|ir| ro_run(vars, g, runtime, result_fn, &ir)),
        ),
        IR::Neq => ir
            .children()
            .flat_map(|ir| ro_run(vars, g, runtime, result_fn, &ir))
            .reduce(|a, b| Value::Bool(a != b))
            .ok_or_else(|| "Neq operator requires at least one argument".to_string()),
        IR::Lt => match (
            ro_run(vars, g, runtime, result_fn, &ir.child(0))?,
            ro_run(vars, g, runtime, result_fn, &ir.child(1))?,
        ) {
            (Value::Int(a), Value::Int(b)) => Ok(Value::Bool(a < b)),
            _ => Err("Lt operator requires two integers".to_string()),
        },
        IR::Gt => match (
            ro_run(vars, g, runtime, result_fn, &ir.child(0))?,
            ro_run(vars, g, runtime, result_fn, &ir.child(1))?,
        ) {
            (Value::Int(a), Value::Int(b)) => Ok(Value::Bool(a > b)),
            _ => Err("Gt operator requires two integers".to_string()),
        },
        IR::Le => match (
            ro_run(vars, g, runtime, result_fn, &ir.child(0))?,
            ro_run(vars, g, runtime, result_fn, &ir.child(1))?,
        ) {
            (Value::Int(a), Value::Int(b)) => Ok(Value::Bool(a <= b)),
            _ => Err("Le operator requires two integers".to_string()),
        },
        IR::Ge => match (
            ro_run(vars, g, runtime, result_fn, &ir.child(0))?,
            ro_run(vars, g, runtime, result_fn, &ir.child(1))?,
        ) {
            (Value::Int(a), Value::Int(b)) => Ok(Value::Bool(a >= b)),
            _ => Err("Ge operator requires two integers".to_string()),
        },
        IR::In => {
            let value = ro_run(vars, g, runtime, result_fn, &ir.child(0))?;
            let list = ro_run(vars, g, runtime, result_fn, &ir.child(1))?;
            list_contains(&list, &value)
        }
        IR::Add => ir
            .children()
            .map(|ir| ro_run(vars, g, runtime, result_fn, &ir))
            .reduce(|acc, value| acc? + value?)
            .ok_or_else(|| "Add operator requires at least one operand".to_string())?,
        IR::Sub => ir
            .children()
            .flat_map(|ir| ro_run(vars, g, runtime, result_fn, &ir))
            .reduce(|a, b| match (a, b) {
                (Value::Int(a), Value::Int(b)) => Value::Int(a - b),
                _ => Value::Null,
            })
            .ok_or_else(|| "Sub operator requires at least one argument".to_string()),
        IR::Mul => ir
            .children()
            .flat_map(|ir| ro_run(vars, g, runtime, result_fn, &ir))
            .reduce(|a, b| match (a, b) {
                (Value::Int(a), Value::Int(b)) => Value::Int(a * b),
                _ => Value::Null,
            })
            .ok_or_else(|| "Mul operator requires at least one argument".to_string()),
        IR::Div => ir
            .children()
            .flat_map(|ir| ro_run(vars, g, runtime, result_fn, &ir))
            .reduce(|a, b| match (a, b) {
                (Value::Int(a), Value::Int(b)) => Value::Int(a / b),
                _ => Value::Null,
            })
            .ok_or_else(|| "Div operator requires at least one argument".to_string()),
        IR::Pow => ir
            .children()
            .flat_map(|ir| ro_run(vars, g, runtime, result_fn, &ir))
            .reduce(|a, b| match (a, b) {
                (Value::Int(a), Value::Int(b)) => Value::Float((a as f64).powf(b as _)),
                _ => Value::Null,
            })
            .ok_or_else(|| "Pow operator requires at least one argument".to_string()),
        IR::Modulo => ir
            .children()
            .flat_map(|ir| ro_run(vars, g, runtime, result_fn, &ir))
            .reduce(|a, b| match (a, b) {
                (Value::Int(a), Value::Int(b)) => Value::Int(a % b),
                _ => Value::Null,
            })
            .ok_or_else(|| "Modulo operator requires at least one argument".to_string()),
        IR::FuncInvocation(name) => {
            let args = ir
                .children()
                .map(|ir| ro_run(vars, g, runtime, result_fn, &ir))
                .collect::<Result<Vec<_>, _>>()?;
            #[allow(clippy::option_if_let_else)]
            if let Some(func) = runtime.read_functions.get(name) {
                func(g, runtime, args)
            } else {
                Err(format!("Function {name} not found"))
            }
        }
        IR::Map => Ok(Value::Map(
            ir.children()
                .map(|child| {
                    (
                        child.data().to_string(),
                        ro_run(vars, g, runtime, result_fn, &child.child(0)).unwrap_or(Value::Null),
                    )
                })
                .collect(),
        )),
        IR::Set(x) => {
            let v = ro_run(vars, g, runtime, result_fn, &ir.child(0))?;
            vars.insert(x.to_string(), v.clone());
            Ok(v)
        }
        IR::If => match ro_run(vars, g, runtime, result_fn, &ir.child(0))? {
            Value::Bool(true) => ro_run(vars, g, runtime, result_fn, &ir.child(1)),
            _ => Ok(Value::Null),
        },
        IR::For => {
            ro_run(vars, g, runtime, result_fn, &ir.child(0))?;
            while ro_run(vars, g, runtime, result_fn, &ir.child(1))? == Value::Bool(true) {
                ro_run(vars, g, runtime, result_fn, &ir.child(3))?;
                ro_run(vars, g, runtime, result_fn, &ir.child(2))?;
            }
            Ok(Value::Null)
        }
        IR::Return => {
            let v = ro_run(vars, g, runtime, result_fn, &ir.child(0))?;
            result_fn(g, v);
            Ok(Value::Null)
        }
<<<<<<< HEAD
        IR::ReturnAggregation(ir) => {
            ro_run(vars, g, runtime, result_fn, ir)?;
            for (keys, r) in runtime.agg_ctxs.values_mut() {
                if let Value::List(keys) = keys {
                    keys.push(r.clone());
                    result_fn(g, Value::List(keys.clone()));
                } else {
                    result_fn(g, Value::List(vec![r.clone()]));
                }
            }
            runtime.agg_ctxs.clear();
            Ok(Value::Null)
        }
        IR::Block(irs) => {
            for ir in irs {
                ro_run(vars, g, runtime, result_fn, ir)?;
=======
        IR::Block => {
            let mut v = Value::Null;
            for ir in ir.children() {
                v = ro_run(vars, g, runtime, result_fn, &ir)?;
>>>>>>> 6ef5f82b
            }
            Ok(v)
        }
    }
}

#[allow(clippy::too_many_lines)]
pub fn run(
    vars: &mut BTreeMap<String, Value>,
    g: &mut Graph,
    runtime: &mut Runtime,
    result_fn: &mut dyn FnMut(&Graph, Value),
    ir: &DynNode<IR>,
) -> Result<Value, String> {
    match ir.data() {
        IR::Null => Ok(Value::Null),
        IR::Bool(x) => Ok(Value::Bool(*x)),
        IR::Integer(x) => Ok(Value::Int(*x)),
        IR::Float(x) => Ok(Value::Float(*x)),
        IR::String(x) => Ok(Value::String(x.to_string())),
        IR::Var(x) => vars.get(x).map_or_else(
            || Err(format!("Variable {x} not found")),
            |v| Ok(v.to_owned()),
        ),
        IR::Parameter(x) => runtime.parameters.get(x).map_or_else(
            || Err(format!("Parameter {x} not found")),
            |v| Ok(v.to_owned()),
        ),
        IR::List => Ok(Value::List(
            ir.children()
                .map(|ir| run(vars, g, runtime, result_fn, &ir))
                .collect::<Result<Vec<_>, _>>()?,
        )),
        IR::Length => match run(vars, g, runtime, result_fn, &ir.child(0))? {
            Value::List(arr) => Ok(Value::Int(arr.len() as _)),
            _ => Err("Length operator requires a list".to_string()),
        },
        IR::GetElement => {
            let arr = run(vars, g, runtime, result_fn, &ir.child(0))?;
            let i = run(vars, g, runtime, result_fn, &ir.child(1))?;
            match (arr, i) {
                (Value::List(values), Value::Int(i)) => {
                    if i >= 0 && i < values.len() as _ {
                        Ok(values[i as usize].clone())
                    } else {
                        Ok(Value::Null)
                    }
                }
                (Value::List(_), v) => Err(format!("Type mismatch: expected Bool but was {v:?}")),
                v => Err(format!("Type mismatch: expected List but was {v:?}")),
            }
        }
        IR::GetElements => {
            let arr = run(vars, g, runtime, result_fn, &ir.child(0))?;
            let a = run(vars, g, runtime, result_fn, &ir.child(1))?;
            let b = run(vars, g, runtime, result_fn, &ir.child(2))?;
            get_elements(arr, a, b)
        }
        IR::Range => {
            let start = run(vars, g, runtime, result_fn, &ir.child(0))?;
            let end = run(vars, g, runtime, result_fn, &ir.child(1))?;
            let step = run(vars, g, runtime, result_fn, &ir.child(2))?;
            match (start, end, step) {
                (Value::Int(start), Value::Int(end), Value::Int(step)) => {
                    if start >= end && step < 0 {
                        Ok(Value::List(
                            (end..=start)
                                .rev()
                                .step_by(step.unsigned_abs() as usize)
                                .map(Value::Int)
                                .collect(),
                        ))
                    } else if step < 0 {
                        Ok(Value::List(vec![]))
                    } else {
                        Ok(Value::List(
                            (start..=end)
                                .step_by(step as usize)
                                .map(Value::Int)
                                .collect(),
                        ))
                    }
                }
                _ => Err("Range operator requires two integers".to_string()),
            }
        }
        IR::IsNull => match run(vars, g, runtime, result_fn, &ir.child(0))? {
            Value::Null => Ok(Value::Bool(true)),
            _ => Ok(Value::Bool(false)),
        },
        IR::IsNode => match run(vars, g, runtime, result_fn, &ir.child(0))? {
            Value::Node(_) => Ok(Value::Bool(true)),
            _ => Ok(Value::Bool(false)),
        },
<<<<<<< HEAD
        IR::IsRelationship(ir) => match run(vars, g, runtime, result_fn, ir)? {
            Value::Relationship(_, _, _) => Ok(Value::Bool(true)),
            _ => Ok(Value::Bool(false)),
        },
        IR::Or(irs) => {
=======
        IR::Or => {
>>>>>>> 6ef5f82b
            let mut is_null = false;
            for ir in ir.children() {
                match run(vars, g, runtime, result_fn, &ir)? {
                    Value::Bool(true) => return Ok(Value::Bool(true)),
                    Value::Bool(false) => {}
                    Value::Null => is_null = true,
                    _ => return Err(format!("Type mismatch: expected Bool but was {:?}", &ir)),
                }
            }
            if is_null {
                return Ok(Value::Null);
            }

            Ok(Value::Bool(false))
        }
        IR::Xor => {
            let mut last = None;
            for ir in ir.children() {
                match run(vars, g, runtime, result_fn, &ir)? {
                    Value::Bool(b) => last = Some(last.map_or(b, |l| logical_xor(l, b))),
                    Value::Null => return Ok(Value::Null),
                    _ => return Err(format!("Type mismatch: expected Bool but was {ir:?}")),
                }
            }
            Ok(Value::Bool(last.unwrap_or(false)))
        }
        IR::And => {
            let mut is_null = false;
            for ir in ir.children() {
                match run(vars, g, runtime, result_fn, &ir)? {
                    Value::Bool(false) => return Ok(Value::Bool(false)),
                    Value::Bool(true) => {}
                    Value::Null => is_null = true,
                    _ => return Err(format!("Type mismatch: expected Bool but was {ir:?}")),
                }
            }
            if is_null {
                return Ok(Value::Null);
            }

            Ok(Value::Bool(true))
        }
        IR::Not => match run(vars, g, runtime, result_fn, &ir.child(0))? {
            Value::Bool(b) => Ok(Value::Bool(!b)),
            Value::Null => Ok(Value::Null),
            _ => Err("InvalidArgumentType: Not operator requires a boolean or null".to_string()),
        },
        IR::Negate => match run(vars, g, runtime, result_fn, &ir.child(0))? {
            Value::Int(i) => Ok(Value::Int(-i)),
            Value::Float(f) => Ok(Value::Float(-f)),
            Value::Null => Ok(Value::Null),
            _ => {
                Err("InvalidArgumentType: Negate operator requires an Integer or Float".to_string())
            }
        },
        IR::Eq => all_equals(
            ir.children()
                .map(|ir| run(vars, g, runtime, result_fn, &ir)),
        ),
        IR::Neq => ir
            .children()
            .flat_map(|ir| run(vars, g, runtime, result_fn, &ir))
            .reduce(|a, b| Value::Bool(a != b))
            .ok_or_else(|| "Neq operator requires at least one argument".to_string()),
        IR::Lt => match (
            run(vars, g, runtime, result_fn, &ir.child(0))?,
            run(vars, g, runtime, result_fn, &ir.child(1))?,
        ) {
            (Value::Int(a), Value::Int(b)) => Ok(Value::Bool(a < b)),
            _ => Err("Lt operator requires two integers".to_string()),
        },
        IR::Gt => match (
            run(vars, g, runtime, result_fn, &ir.child(0))?,
            run(vars, g, runtime, result_fn, &ir.child(1))?,
        ) {
            (Value::Int(a), Value::Int(b)) => Ok(Value::Bool(a > b)),
            _ => Err("Gt operator requires two integers".to_string()),
        },
        IR::Le => match (
            run(vars, g, runtime, result_fn, &ir.child(0))?,
            run(vars, g, runtime, result_fn, &ir.child(1))?,
        ) {
            (Value::Int(a), Value::Int(b)) => Ok(Value::Bool(a <= b)),
            _ => Err("Le operator requires two integers".to_string()),
        },
        IR::Ge => match (
            run(vars, g, runtime, result_fn, &ir.child(0))?,
            run(vars, g, runtime, result_fn, &ir.child(1))?,
        ) {
            (Value::Int(a), Value::Int(b)) => Ok(Value::Bool(a >= b)),
            _ => Err("Ge operator requires two integers".to_string()),
        },
        IR::In => {
            let value = run(vars, g, runtime, result_fn, &ir.child(0))?;
            let list = run(vars, g, runtime, result_fn, &ir.child(1))?;
            list_contains(&list, &value)
        }
        IR::Add => ir
            .children()
            .map(|ir| run(vars, g, runtime, result_fn, &ir))
            .reduce(|acc, value| acc? + value?)
            .ok_or_else(|| "Add operator requires at least one operand".to_string())?,
        IR::Sub => ir
            .children()
            .flat_map(|ir| run(vars, g, runtime, result_fn, &ir))
            .reduce(|a, b| match (a, b) {
                (Value::Int(a), Value::Int(b)) => Value::Int(a - b),
                _ => Value::Null,
            })
            .ok_or_else(|| "Sub operator requires at least one argument".to_string()),
        IR::Mul => ir
            .children()
            .flat_map(|ir| run(vars, g, runtime, result_fn, &ir))
            .reduce(|a, b| match (a, b) {
                (Value::Int(a), Value::Int(b)) => Value::Int(a * b),
                _ => Value::Null,
            })
            .ok_or_else(|| "Mul operator requires at least one argument".to_string()),
        IR::Div => ir
            .children()
            .flat_map(|ir| run(vars, g, runtime, result_fn, &ir))
            .reduce(|a, b| match (a, b) {
                (Value::Int(a), Value::Int(b)) => Value::Int(a / b),
                _ => Value::Null,
            })
            .ok_or_else(|| "Div operator requires at least one argument".to_string()),
        IR::Pow => ir
            .children()
            .flat_map(|ir| run(vars, g, runtime, result_fn, &ir))
            .reduce(|a, b| match (a, b) {
                (Value::Int(a), Value::Int(b)) => Value::Float((a as f64).powf(b as _)),
                _ => Value::Null,
            })
            .ok_or_else(|| "Pow operator requires at least one argument".to_string()),
        IR::Modulo => ir
            .children()
            .flat_map(|ir| run(vars, g, runtime, result_fn, &ir))
            .reduce(|a, b| match (a, b) {
                (Value::Int(a), Value::Int(b)) => Value::Int(a % b),
                _ => Value::Null,
            })
            .ok_or_else(|| "Modulo operator requires at least one argument".to_string()),
        IR::FuncInvocation(name) => {
            let args = ir
                .children()
                .map(|ir| run(vars, g, runtime, result_fn, &ir))
                .collect::<Result<Vec<_>, _>>()?;
            if let Some(func) = runtime.write_functions.get(name) {
                func(g, runtime, args)
            } else if let Some(func) = runtime.read_functions.get(name) {
                func(g, runtime, args)
            } else {
                Err(format!("Function {name} not found"))
            }
        }
        IR::Map => Ok(Value::Map(
            ir.children()
                .map(|child| {
                    (
                        child.data().to_string(),
                        run(vars, g, runtime, result_fn, &child.child(0)).unwrap_or(Value::Null),
                    )
                })
                .collect(),
        )),
        IR::Set(x) => {
            let v = run(vars, g, runtime, result_fn, &ir.child(0))?;
            vars.insert(x.to_string(), v.clone());
            Ok(v)
        }
        IR::If => match run(vars, g, runtime, result_fn, &ir.child(0))? {
            Value::Bool(true) => run(vars, g, runtime, result_fn, &ir.child(1)),
            _ => Ok(Value::Null),
        },
        IR::For => {
            run(vars, g, runtime, result_fn, &ir.child(0))?;
            while run(vars, g, runtime, result_fn, &ir.child(1))? == Value::Bool(true) {
                run(vars, g, runtime, result_fn, &ir.child(3))?;
                run(vars, g, runtime, result_fn, &ir.child(2))?;
            }
            Ok(Value::Null)
        }
        IR::Return => {
            let v = run(vars, g, runtime, result_fn, &ir.child(0))?;
            result_fn(g, v);
            Ok(Value::Null)
        }
<<<<<<< HEAD
        IR::ReturnAggregation(ir) => {
            run(vars, g, runtime, result_fn, ir)?;
            for (keys, r) in runtime.agg_ctxs.values_mut() {
                if let Value::List(keys) = keys {
                    keys.push(r.clone());
                    result_fn(g, Value::List(keys.clone()));
                } else {
                    result_fn(g, Value::List(vec![r.clone()]));
                }
            }
            runtime.agg_ctxs.clear();
            Ok(Value::Null)
        }
        IR::Block(irs) => {
            for ir in irs {
                run(vars, g, runtime, result_fn, ir)?;
=======
        IR::Block => {
            let mut v = Value::Null;
            for ir in ir.children() {
                v = run(vars, g, runtime, result_fn, &ir)?;
>>>>>>> 6ef5f82b
            }
            Ok(v)
        }
    }
}

#[must_use]
pub fn evaluate_param(expr: QueryExprIR) -> Value {
    match expr {
        QueryExprIR::Null => Value::Null,
        QueryExprIR::Bool(x) => Value::Bool(x),
        QueryExprIR::Integer(x) => Value::Int(x),
        QueryExprIR::Float(x) => Value::Float(x),
        QueryExprIR::String(x) => Value::String(x),
        QueryExprIR::List(irs) => Value::List(irs.into_iter().map(evaluate_param).collect()),
        QueryExprIR::Map(irs) => Value::Map(
            irs.into_iter()
                .map(|(key, ir)| (key, evaluate_param(ir)))
                .collect(),
        ),
        QueryExprIR::Negate(exp) => {
            let v = evaluate_param(*exp);
            match v {
                Value::Int(i) => Value::Int(-i),
                Value::Float(f) => Value::Float(-f),
                _ => Value::Null,
            }
        }
        _ => todo!(),
    }
}

fn get_elements(
    arr: Value,
    start: Value,
    end: Value,
) -> Result<Value, String> {
    match (arr, start, end) {
        (Value::List(values), Value::Int(mut start), Value::Int(mut end)) => {
            if start < 0 {
                start = (values.len() as i64 + start).max(0);
            }
            if end < 0 {
                end = (values.len() as i64 + end).max(0);
            } else {
                end = end.min(values.len() as i64);
            }
            if start > end {
                return Ok(Value::List(vec![]));
            }
            Ok(Value::List(values[start as usize..end as usize].to_vec()))
        }
        (_, Value::Null, _) | (_, _, Value::Null) => Ok(Value::Null),
        _ => Err("Invalid array range parameters.".to_string()),
    }
}

fn list_contains(
    list: &Value,
    value: &Value,
) -> Result<Value, String> {
    match list {
        Value::List(l) => Ok(Contains::contains(l, value)),
        Value::Null => Ok(Value::Null),
        _ => Err(format!(
            "Type mismatch: expected List or Null but was {}",
            list.name()
        )),
    }
}

// the semantic of Eq [1, 2, 3] is: 1 EQ 2 AND 2 EQ 3
fn all_equals<I>(mut iter: I) -> Result<Value, String>
where
    I: Iterator<Item = Result<Value, String>>,
{
    if let Some(first) = iter.next() {
        let prev = first?;
        for next in iter {
            let next = next?;
            match prev.partial_cmp(&next) {
                None => return Ok(Value::Null),
                Some(Ordering::Less | Ordering::Greater) => return Ok(Value::Bool(false)),
                Some(Ordering::Equal) => {}
            }
        }
        Ok(Value::Bool(true))
    } else {
        Err("Eq operator requires at least two arguments".to_string())
    }
}

#[inline]
const fn logical_xor(
    a: bool,
    b: bool,
) -> bool {
    (a && !b) || (!a && b)
}<|MERGE_RESOLUTION|>--- conflicted
+++ resolved
@@ -1,14 +1,7 @@
-<<<<<<< HEAD
 use crate::{ast::QueryExprIR, graph::Graph, planner::IR, value::Contains, value::Value};
 use crate::{matrix, tensor};
-=======
 use orx_tree::{DynNode, NodeRef};
-
-use crate::{
-    ast::QueryExprIR, graph::Graph, matrix::Iter, planner::IR, value::Contains, value::Value,
-};
 use rand::Rng;
->>>>>>> 6ef5f82b
 use std::cmp::Ordering;
 use std::collections::BTreeMap;
 use std::hash::{DefaultHasher, Hash, Hasher};
@@ -164,25 +157,14 @@
         runtime: &mut Self,
         args: Vec<Value>,
     ) -> Result<Value, String> {
-<<<<<<< HEAD
-        match args {
-            Value::List(nodes) => {
-                for n in nodes {
-                    if let Value::Node(id) = n {
-                        runtime.nodes_deleted += 1;
-                        for (src, dest, id) in g.get_node_relationships(id).collect::<Vec<_>>() {
-                            runtime.relationships_deleted += 1;
-                            g.delete_relationship(id, src, dest);
-                        }
-                        g.delete_node(id);
-                    }
-                }
-=======
         for n in args {
             if let Value::Node(id) = n {
                 runtime.nodes_deleted += 1;
+                for (src, dest, id) in g.get_node_relationships(id).collect::<Vec<_>>() {
+                    runtime.relationships_deleted += 1;
+                    g.delete_relationship(id, src, dest);
+                }
                 g.delete_node(id);
->>>>>>> 6ef5f82b
             }
         }
 
@@ -226,7 +208,7 @@
     fn create_aggregate_ctx(
         _g: &Graph,
         runtime: &mut Self,
-        args: Value,
+        args: Vec<Value>,
     ) -> Result<Value, String> {
         let mut hasher = DefaultHasher::new();
         args.hash(&mut hasher);
@@ -234,7 +216,7 @@
         runtime
             .agg_ctxs
             .entry(key)
-            .or_insert_with(|| (args, Value::Null));
+            .or_insert_with(|| (Value::List(args), Value::Null));
         Ok(Value::Int(key as i64))
     }
 
@@ -243,38 +225,10 @@
         runtime: &mut Self,
         args: Vec<Value>,
     ) -> Result<Value, String> {
-<<<<<<< HEAD
-        match args {
-            Value::List(args) => {
-                let mut iter = args.into_iter();
-                match (iter.next(), iter.next()) {
-                    (Some(Value::List(raw_labels)), None) => {
-                        runtime.node_iters.push(
-                            g.get_nodes(
-                                raw_labels
-                                    .into_iter()
-                                    .filter_map(|label| {
-                                        if let Value::String(label) = label {
-                                            Some(label)
-                                        } else {
-                                            None
-                                        }
-                                    })
-                                    .collect::<Vec<_>>()
-                                    .as_slice(),
-                            )
-                            .unwrap(),
-                        );
-
-                        Ok(Value::Int(runtime.node_iters.len() as i64 - 1))
-                    }
-                    _ => todo!(),
-                }
-=======
         let mut iter = args.into_iter();
         match (iter.next(), iter.next()) {
             (Some(Value::List(raw_labels)), None) => {
-                runtime.iters.push(
+                runtime.node_iters.push(
                     g.get_nodes(
                         raw_labels
                             .into_iter()
@@ -290,8 +244,8 @@
                     )
                     .unwrap(),
                 );
-                Ok(Value::Int(runtime.iters.len() as i64 - 1))
->>>>>>> 6ef5f82b
+
+                Ok(Value::Int(runtime.node_iters.len() as i64 - 1))
             }
             _ => todo!(),
         }
@@ -302,14 +256,10 @@
         runtime: &mut Self,
         args: Vec<Value>,
     ) -> Result<Value, String> {
-<<<<<<< HEAD
-        match args {
-            Value::List(args) => match args.as_slice() {
-                [Value::Int(iter)] => runtime.node_iters[*iter as usize]
-                    .next()
-                    .map_or(Ok(Value::Null), |(n, _)| Ok(Value::Node(n))),
-                _ => todo!(),
-            },
+        match args.as_slice() {
+            [Value::Int(iter)] => runtime.node_iters[*iter as usize]
+                .next()
+                .map_or_else(|| Ok(Value::Null), |(n, _)| Ok(Value::Node(n))),
             _ => todo!(),
         }
     }
@@ -317,20 +267,15 @@
     fn create_relationship_iter(
         g: &Graph,
         runtime: &mut Self,
-        args: Value,
-    ) -> Result<Value, String> {
-        match args {
-            Value::List(args) => {
-                let mut iter = args.into_iter();
-                match (iter.next(), iter.next()) {
-                    (Some(Value::String(raw_type)), None) => {
-                        runtime
-                            .relationship_iters
-                            .push(g.get_relationships(&[raw_type]).unwrap());
-                        Ok(Value::Int(runtime.relationship_iters.len() as i64 - 1))
-                    }
-                    _ => todo!(),
-                }
+        args: Vec<Value>,
+    ) -> Result<Value, String> {
+        let mut iter = args.into_iter();
+        match (iter.next(), iter.next()) {
+            (Some(Value::String(raw_type)), None) => {
+                runtime
+                    .relationship_iters
+                    .push(g.get_relationships(&[raw_type]).unwrap());
+                Ok(Value::Int(runtime.relationship_iters.len() as i64 - 1))
             }
             _ => todo!(),
         }
@@ -339,25 +284,15 @@
     fn next_relationship(
         _g: &Graph,
         runtime: &mut Self,
-        args: Value,
-    ) -> Result<Value, String> {
-        match args {
-            Value::List(args) => match args.as_slice() {
-                [Value::Int(iter)] => runtime.relationship_iters[*iter as usize]
-                    .next()
-                    .map_or(Ok(Value::Null), |(src, dest, id)| {
-                        Ok(Value::Relationship(id, src, dest))
-                    }),
-                _ => todo!(),
-            },
-            _ => unreachable!(),
-=======
-        match args.as_slice() {
-            [Value::Int(iter)] => runtime.iters[*iter as usize]
+        args: Vec<Value>,
+    ) -> Result<Value, String> {
+        match args.as_slice() {
+            [Value::Int(iter)] => runtime.relationship_iters[*iter as usize]
                 .next()
-                .map_or_else(|| Ok(Value::Null), |(n, _)| Ok(Value::Node(n))),
+                .map_or(Ok(Value::Null), |(src, dest, id)| {
+                    Ok(Value::Relationship(id, src, dest))
+                }),
             _ => todo!(),
->>>>>>> 6ef5f82b
         }
     }
 
@@ -421,69 +356,59 @@
     fn start_node(
         _g: &Graph,
         _runtime: &mut Self,
-        args: Value,
-    ) -> Result<Value, String> {
-        match args {
-            Value::List(arr) => match arr.as_slice() {
-                [Value::Relationship(_, src, _)] => Ok(Value::Node(*src)),
-                _ => Ok(Value::Null),
-            },
-            _ => unimplemented!(),
+        args: Vec<Value>,
+    ) -> Result<Value, String> {
+        match args.as_slice() {
+            [Value::Relationship(_, src, _)] => Ok(Value::Node(*src)),
+            _ => Ok(Value::Null),
         }
     }
 
     fn end_node(
         _g: &Graph,
         _runtime: &mut Self,
-        args: Value,
-    ) -> Result<Value, String> {
-        match args {
-            Value::List(arr) => match arr.as_slice() {
-                [Value::Relationship(_, _, dest)] => Ok(Value::Node(*dest)),
-                _ => Ok(Value::Null),
-            },
-            _ => unimplemented!(),
+        args: Vec<Value>,
+    ) -> Result<Value, String> {
+        match args.as_slice() {
+            [Value::Relationship(_, _, dest)] => Ok(Value::Node(*dest)),
+            _ => Ok(Value::Null),
         }
     }
 
     fn collect(
         _g: &Graph,
         runtime: &mut Self,
-        args: Value,
-    ) -> Result<Value, String> {
-        if let Value::List(arr) = args {
-            if let [x, Value::Int(hash)] = arr.as_slice() {
-                runtime.agg_ctxs.entry(*hash as _).and_modify(|v| {
-                    if let (_, Value::List(values)) = v {
-                        values.push(x.clone());
-                    } else {
-                        v.1 = Value::List(vec![x.clone()]);
-                    }
-                });
-            }
-        };
+        args: Vec<Value>,
+    ) -> Result<Value, String> {
+        if let [x, Value::Int(hash)] = args.as_slice() {
+            runtime.agg_ctxs.entry(*hash as _).and_modify(|v| {
+                if let (_, Value::List(values)) = v {
+                    values.push(x.clone());
+                } else {
+                    v.1 = Value::List(vec![x.clone()]);
+                }
+            });
+        }
         Ok(Value::Null)
     }
 
     fn count(
         _g: &Graph,
         runtime: &mut Self,
-        args: Value,
-    ) -> Result<Value, String> {
-        if let Value::List(arr) = args {
-            match arr.as_slice() {
-                [Value::Null, _] => {}
-                [_, Value::Int(hash)] => {
-                    runtime.agg_ctxs.entry(*hash as _).and_modify(|v| {
-                        if let (_, Value::Int(count)) = v {
-                            *count += 1;
-                        } else {
-                            v.1 = Value::Int(1);
-                        }
-                    });
-                }
-                _ => (),
-            }
+        args: Vec<Value>,
+    ) -> Result<Value, String> {
+        match args.as_slice() {
+            [Value::Null, _] => {}
+            [_, Value::Int(hash)] => {
+                runtime.agg_ctxs.entry(*hash as _).and_modify(|v| {
+                    if let (_, Value::Int(count)) = v {
+                        *count += 1;
+                    } else {
+                        v.1 = Value::Int(1);
+                    }
+                });
+            }
+            _ => (),
         };
         Ok(Value::Null)
     }
@@ -491,42 +416,38 @@
     fn sum(
         _g: &Graph,
         runtime: &mut Self,
-        args: Value,
-    ) -> Result<Value, String> {
-        if let Value::List(arr) = args {
-            match arr.as_slice() {
-                [Value::Int(a), Value::Int(hash)] => {
-                    runtime.agg_ctxs.entry(*hash as _).and_modify(|v| {
-                        if let (_, Value::Int(sum)) = v {
-                            *sum += a;
-                        } else {
-                            v.1 = Value::Int(*a);
-                        }
-                    });
-                }
-                _ => (),
-            }
-        };
-        Ok(Value::Null)
-    }
-
-    fn max(
-        _g: &Graph,
-        runtime: &mut Self,
-        args: Value,
-    ) -> Result<Value, String> {
-        if let Value::List(arr) = args {
-            if let [Value::Int(a), Value::Int(hash)] = arr.as_slice() {
+        args: Vec<Value>,
+    ) -> Result<Value, String> {
+        match args.as_slice() {
+            [Value::Int(a), Value::Int(hash)] => {
                 runtime.agg_ctxs.entry(*hash as _).and_modify(|v| {
-                    if let (_, Value::Int(b)) = v {
-                        if a > b {
-                            *b = *a;
-                        }
+                    if let (_, Value::Int(sum)) = v {
+                        *sum += a;
                     } else {
                         v.1 = Value::Int(*a);
                     }
                 });
             }
+            _ => (),
+        };
+        Ok(Value::Null)
+    }
+
+    fn max(
+        _g: &Graph,
+        runtime: &mut Self,
+        args: Vec<Value>,
+    ) -> Result<Value, String> {
+        if let [Value::Int(a), Value::Int(hash)] = args.as_slice() {
+            runtime.agg_ctxs.entry(*hash as _).and_modify(|v| {
+                if let (_, Value::Int(b)) = v {
+                    if a > b {
+                        *b = *a;
+                    }
+                } else {
+                    v.1 = Value::Int(*a);
+                }
+            });
         };
         Ok(Value::Null)
     }
@@ -534,20 +455,18 @@
     fn min(
         _g: &Graph,
         runtime: &mut Self,
-        args: Value,
-    ) -> Result<Value, String> {
-        if let Value::List(arr) = args {
-            if let [Value::Int(a), Value::Int(hash)] = arr.as_slice() {
-                runtime.agg_ctxs.entry(*hash as _).and_modify(|v| {
-                    if let (_, Value::Int(b)) = v {
-                        if a < b {
-                            *b = *a;
-                        }
-                    } else {
-                        v.1 = Value::Int(*a);
+        args: Vec<Value>,
+    ) -> Result<Value, String> {
+        if let [Value::Int(a), Value::Int(hash)] = args.as_slice() {
+            runtime.agg_ctxs.entry(*hash as _).and_modify(|v| {
+                if let (_, Value::Int(b)) = v {
+                    if a < b {
+                        *b = *a;
                     }
-                });
-            }
+                } else {
+                    v.1 = Value::Int(*a);
+                }
+            });
         };
         Ok(Value::Null)
     }
@@ -1411,15 +1330,11 @@
             Value::Node(_) => Ok(Value::Bool(true)),
             _ => Ok(Value::Bool(false)),
         },
-<<<<<<< HEAD
-        IR::IsRelationship(ir) => match ro_run(vars, g, runtime, result_fn, ir)? {
+        IR::IsRelationship => match ro_run(vars, g, runtime, result_fn, &ir.child(0))? {
             Value::Relationship(_, _, _) => Ok(Value::Bool(true)),
             _ => Ok(Value::Bool(false)),
         },
-        IR::Or(irs) => {
-=======
         IR::Or => {
->>>>>>> 6ef5f82b
             let mut is_null = false;
             for ir in ir.children() {
                 match ro_run(vars, g, runtime, result_fn, &ir)? {
@@ -1607,9 +1522,8 @@
             result_fn(g, v);
             Ok(Value::Null)
         }
-<<<<<<< HEAD
-        IR::ReturnAggregation(ir) => {
-            ro_run(vars, g, runtime, result_fn, ir)?;
+        IR::ReturnAggregation => {
+            ro_run(vars, g, runtime, result_fn, &ir.child(0))?;
             for (keys, r) in runtime.agg_ctxs.values_mut() {
                 if let Value::List(keys) = keys {
                     keys.push(r.clone());
@@ -1621,15 +1535,10 @@
             runtime.agg_ctxs.clear();
             Ok(Value::Null)
         }
-        IR::Block(irs) => {
-            for ir in irs {
-                ro_run(vars, g, runtime, result_fn, ir)?;
-=======
         IR::Block => {
             let mut v = Value::Null;
             for ir in ir.children() {
                 v = ro_run(vars, g, runtime, result_fn, &ir)?;
->>>>>>> 6ef5f82b
             }
             Ok(v)
         }
@@ -1724,15 +1633,11 @@
             Value::Node(_) => Ok(Value::Bool(true)),
             _ => Ok(Value::Bool(false)),
         },
-<<<<<<< HEAD
-        IR::IsRelationship(ir) => match run(vars, g, runtime, result_fn, ir)? {
+        IR::IsRelationship => match run(vars, g, runtime, result_fn, &ir.child(0))? {
             Value::Relationship(_, _, _) => Ok(Value::Bool(true)),
             _ => Ok(Value::Bool(false)),
         },
-        IR::Or(irs) => {
-=======
         IR::Or => {
->>>>>>> 6ef5f82b
             let mut is_null = false;
             for ir in ir.children() {
                 match run(vars, g, runtime, result_fn, &ir)? {
@@ -1920,9 +1825,8 @@
             result_fn(g, v);
             Ok(Value::Null)
         }
-<<<<<<< HEAD
-        IR::ReturnAggregation(ir) => {
-            run(vars, g, runtime, result_fn, ir)?;
+        IR::ReturnAggregation => {
+            run(vars, g, runtime, result_fn, &ir.child(0))?;
             for (keys, r) in runtime.agg_ctxs.values_mut() {
                 if let Value::List(keys) = keys {
                     keys.push(r.clone());
@@ -1934,15 +1838,10 @@
             runtime.agg_ctxs.clear();
             Ok(Value::Null)
         }
-        IR::Block(irs) => {
-            for ir in irs {
-                run(vars, g, runtime, result_fn, ir)?;
-=======
         IR::Block => {
             let mut v = Value::Null;
             for ir in ir.children() {
                 v = run(vars, g, runtime, result_fn, &ir)?;
->>>>>>> 6ef5f82b
             }
             Ok(v)
         }
