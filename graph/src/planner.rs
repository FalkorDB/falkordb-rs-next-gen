--- conflicted
+++ resolved
@@ -13,42 +13,6 @@
     String(String),
     Var(String),
     Parameter(String),
-<<<<<<< HEAD
-    List(Vec<IR>),
-    Length(Box<IR>),
-    GetElement(Box<(IR, IR)>),
-    GetElements(Box<(IR, Option<IR>, Option<IR>)>),
-    Range(Box<(IR, IR, IR)>),
-    IsNull(Box<IR>),
-    IsNode(Box<IR>),
-    IsRelationship(Box<IR>),
-    Or(Vec<IR>),
-    Xor(Vec<IR>),
-    And(Vec<IR>),
-    Not(Box<IR>),
-    Negate(Box<IR>),
-    Eq(Vec<IR>),
-    Neq(Vec<IR>),
-    Lt(Box<(IR, IR)>),
-    Gt(Box<(IR, IR)>),
-    Le(Box<(IR, IR)>),
-    Ge(Box<(IR, IR)>),
-    In(Box<(IR, IR)>),
-    Add(Vec<IR>),
-    Sub(Vec<IR>),
-    Mul(Vec<IR>),
-    Div(Vec<IR>),
-    Pow(Vec<IR>),
-    Modulo(Vec<IR>),
-    FuncInvocation(String, Vec<IR>),
-    Map(BTreeMap<String, IR>),
-    Set(String, Box<IR>),
-    If(Box<(IR, IR)>),
-    For(Box<(IR, IR, IR, IR)>),
-    Return(Box<IR>),
-    ReturnAggregation(Box<IR>),
-    Block(Vec<IR>),
-=======
     List,
     Length,
     GetElement,
@@ -56,6 +20,7 @@
     Range,
     IsNull,
     IsNode,
+    IsRelationship,
     Or,
     Xor,
     And,
@@ -80,6 +45,7 @@
     If,
     For,
     Return,
+    ReturnAggregation,
     Block,
 }
 
@@ -103,6 +69,7 @@
             Self::Range => write!(f, "range"),
             Self::IsNull => write!(f, "is_null"),
             Self::IsNode => write!(f, "is_node"),
+            Self::IsRelationship => write!(f, "is_relationship"),
             Self::Or => write!(f, "or"),
             Self::Xor => write!(f, "xor"),
             Self::And => write!(f, "and"),
@@ -127,10 +94,10 @@
             Self::If => write!(f, "if"),
             Self::For => write!(f, "for"),
             Self::Return => write!(f, "return"),
+            Self::ReturnAggregation => write!(f, "return_aggregation"),
             Self::Block => write!(f, "block"),
         }
     }
->>>>>>> 6ef5f82b
 }
 
 pub struct Planner {
@@ -190,28 +157,25 @@
         format!("var_{id}")
     }
 
-<<<<<<< HEAD
     fn plan_aggregation(
         &mut self,
         agg_ctx_var: String,
         expr: QueryExprIR,
-    ) -> IR {
+    ) -> DynTree<IR> {
         match expr {
             QueryExprIR::FuncInvocation(name, params) => {
                 let mut params = params
                     .into_iter()
                     .map(|ir| self.plan_expr(ir))
                     .collect::<Vec<_>>();
-                params.push(IR::Var(agg_ctx_var));
-                IR::FuncInvocation(name, params)
+                params.push(tree!(IR::Var(agg_ctx_var)));
+                tree!(IR::FuncInvocation(name) ; params.into_iter())
             }
             _ => unreachable!(),
         }
     }
 
-=======
     #[allow(clippy::only_used_in_recursion)]
->>>>>>> 6ef5f82b
     fn plan_expr(
         &mut self,
         expr: QueryExprIR,
@@ -511,70 +475,75 @@
     fn plan_relationship_scan(
         &mut self,
         rel: &RelationshipPattern,
-        body: IR,
-    ) -> IR {
-        let mut init = vec![
-            IR::Set(
-                format!("iter_{}", rel.alias),
-                Box::new(IR::FuncInvocation(
-                    String::from("create_relationship_iter"),
-                    vec![IR::String(rel.relationship_type.to_string())],
-                )),
+        body: DynTree<IR>,
+    ) -> DynTree<IR> {
+        let mut init = tree!(
+            IR::Block,
+            tree!(
+                IR::Set(format!("iter_{}", rel.alias)),
+                tree!(
+                    IR::FuncInvocation(String::from("create_relationship_iter")),
+                    tree!(IR::String(rel.relationship_type.to_string()))
+                )
             ),
-            IR::Set(
-                rel.alias.to_string(),
-                Box::new(IR::FuncInvocation(
-                    String::from("next_relationship"),
-                    vec![IR::Var(format!("iter_{}", rel.alias))],
-                )),
-            ),
-        ];
-        let condition = IR::IsRelationship(Box::new(IR::Var(rel.alias.to_string())));
-        let mut next = vec![IR::Set(
-            rel.alias.to_string(),
-            Box::new(IR::FuncInvocation(
-                "next_relationship".to_string(),
-                vec![IR::Var(format!("iter_{}", rel.alias))],
-            )),
-        )];
+            tree!(
+                IR::Set(rel.alias.to_string()),
+                tree!(
+                    IR::FuncInvocation(String::from("next_relationship")),
+                    tree!(IR::Var(format!("iter_{}", rel.alias)))
+                )
+            )
+        );
+        let condition = tree!(IR::IsRelationship, tree!(IR::Var(rel.alias.to_string())));
+        let mut next = tree!(
+            IR::Block,
+            tree!(
+                IR::Set(rel.alias.to_string()),
+                tree!(
+                    IR::FuncInvocation("next_relationship".to_string()),
+                    tree!(IR::Var(format!("iter_{}", rel.alias)))
+                )
+            )
+        );
         if let Alias::String(from) = &rel.from {
-            init.push(IR::Set(
-                from.to_string(),
-                Box::new(IR::FuncInvocation(
-                    "startnode".to_string(),
-                    vec![IR::Var(rel.alias.to_string())],
-                )),
+            init.root_mut().push_child_tree(tree!(
+                IR::Set(from.to_string()),
+                tree!(
+                    IR::FuncInvocation("startnode".to_string()),
+                    tree!(IR::Var(rel.alias.to_string()))
+                )
             ));
-            next.push(IR::Set(
-                from.to_string(),
-                Box::new(IR::FuncInvocation(
-                    "startnode".to_string(),
-                    vec![IR::Var(rel.alias.to_string())],
-                )),
+            next.root_mut().push_child_tree(tree!(
+                IR::Set(from.to_string()),
+                tree!(
+                    IR::FuncInvocation("startnode".to_string()),
+                    tree!(IR::Var(rel.alias.to_string()))
+                )
             ));
         }
         if let Alias::String(to) = &rel.to {
-            init.push(IR::Set(
-                to.to_string(),
-                Box::new(IR::FuncInvocation(
-                    "endnode".to_string(),
-                    vec![IR::Var(rel.alias.to_string())],
-                )),
+            init.root_mut().push_child_tree(tree!(
+                IR::Set(to.to_string()),
+                tree!(
+                    IR::FuncInvocation("endnode".to_string()),
+                    tree!(IR::Var(rel.alias.to_string()))
+                )
             ));
-            next.push(IR::Set(
-                to.to_string(),
-                Box::new(IR::FuncInvocation(
-                    "endnode".to_string(),
-                    vec![IR::Var(rel.alias.to_string())],
-                )),
+            next.root_mut().push_child_tree(tree!(
+                IR::Set(to.to_string()),
+                tree!(
+                    IR::FuncInvocation("endnode".to_string()),
+                    tree!(IR::Var(rel.alias.to_string()))
+                )
             ));
         }
-        IR::For(Box::new((
-            IR::Block(init),
+        tree!(
+            IR::For,
+            tree!(IR::Block, init),
             condition,
-            IR::Block(next),
-            body,
-        )))
+            tree!(IR::Block, next),
+            body
+        )
     }
 
     fn plan_match(
@@ -589,16 +558,12 @@
             }
             return body;
         }
-<<<<<<< HEAD
         if pattern.relationships.len() == 1 {
             let rel = &pattern.relationships[0];
             let body = self.plan_query(iter.next().unwrap(), iter);
             return self.plan_relationship_scan(rel, body);
         }
-        IR::Null
-=======
         tree!(IR::Null)
->>>>>>> 6ef5f82b
     }
 
     fn plan_query(
@@ -651,11 +616,11 @@
             ),
             QueryIR::Create(pattern) => self.plan_create(pattern, iter),
             QueryIR::Delete(exprs) => self.plan_delete(exprs, iter),
-<<<<<<< HEAD
-            QueryIR::With(exprs) => IR::Block(vec![
-                IR::Block(exprs.into_iter().map(|ir| self.plan_expr(ir)).collect()),
-                self.plan_query(iter.next().unwrap(), iter),
-            ]),
+            QueryIR::With(exprs) => tree!(
+                IR::Block,
+                tree!(IR::Block => self => exprs),
+                self.plan_query(iter.next().unwrap(), iter)
+            ),
             QueryIR::Return(exprs) => {
                 if exprs.iter().any(super::ast::QueryExprIR::is_aggregation) {
                     let mut group_by_keys = Vec::new();
@@ -668,35 +633,25 @@
                         }
                     }
                     let agg_ctx_var = self.next_var();
-                    IR::Block(vec![
-                        IR::Set(
-                            agg_ctx_var.to_string(),
-                            Box::new(IR::FuncInvocation(
-                                "create_aggregate_ctx".to_string(),
-                                group_by_keys,
-                            )),
+                    tree!(
+                        IR::Block,
+                        tree!(
+                            IR::Set(agg_ctx_var.to_string()),
+                            tree!(IR::FuncInvocation(
+                                "create_aggregate_ctx".to_string()) ;
+                                group_by_keys
+                            )
                         ),
-                        IR::Block(
+                        tree!(IR::Block ;
                             aggregations
                                 .into_iter()
                                 .map(|ir| self.plan_aggregation(agg_ctx_var.to_string(), ir))
-                                .collect(),
-                        ),
-                    ])
+                        )
+                    )
                 } else {
-                    IR::Return(Box::new(IR::List(
-                        exprs.into_iter().map(|ir| self.plan_expr(ir)).collect(),
-                    )))
+                    tree!(IR::Return, tree!(IR::List => self => exprs))
                 }
             }
-=======
-            QueryIR::With(exprs) => tree!(
-                IR::Block,
-                tree!(IR::Block => self => exprs),
-                self.plan_query(iter.next().unwrap(), iter)
-            ),
-            QueryIR::Return(exprs) => tree!(IR::Return, tree!(IR::List => self => exprs)),
->>>>>>> 6ef5f82b
             QueryIR::Query(q) => {
                 let mut is_agg = false;
                 if let Some(QueryIR::Return(exprs)) = q.last() {
@@ -705,7 +660,7 @@
                 let iter = &mut q.into_iter();
                 let res = self.plan_query(iter.next().unwrap(), iter);
                 if is_agg {
-                    return IR::ReturnAggregation(Box::new(res));
+                    return tree!(IR::ReturnAggregation, res);
                 }
                 res
             }
