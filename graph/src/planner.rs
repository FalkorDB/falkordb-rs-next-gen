--- conflicted
+++ resolved
@@ -100,7 +100,6 @@
     var_id: u64,
 }
 
-<<<<<<< HEAD
 macro_rules! tree {
     ($value:expr) => {
         DynTree::new($value)
@@ -134,12 +133,12 @@
         }
     };
     () => {};
-=======
+}
+
 impl Default for Planner {
     fn default() -> Self {
         Self::new()
     }
->>>>>>> 2916308e
 }
 
 impl Planner {
@@ -156,7 +155,7 @@
 
     #[allow(clippy::only_used_in_recursion)]
     fn plan_expr(
-        &self,
+        &mut self,
         expr: QueryExprIR,
     ) -> DynTree<IR> {
         match expr {
