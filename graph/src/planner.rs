--- conflicted
+++ resolved
@@ -211,11 +211,8 @@
             || matches!(res.node(&idx).data(), IR::Sort(_))
             || matches!(res.node(&idx).data(), IR::Skip(_))
             || matches!(res.node(&idx).data(), IR::Limit(_))
-<<<<<<< HEAD
             || matches!(res.node(&idx).data(), IR::Distinct)
-=======
             || matches!(res.node(&idx).data(), IR::Filter(_))
->>>>>>> 60f61900
         {
             idx = res.node(&idx).child(0).idx();
         }
@@ -225,11 +222,8 @@
                 || matches!(res.node(&idx).data(), IR::Sort(_))
                 || matches!(res.node(&idx).data(), IR::Skip(_))
                 || matches!(res.node(&idx).data(), IR::Limit(_))
-<<<<<<< HEAD
                 || matches!(res.node(&idx).data(), IR::Distinct)
-=======
                 || matches!(res.node(&idx).data(), IR::Filter(_))
->>>>>>> 60f61900
             {
                 idx = res.node(&idx).child(0).idx();
             }
@@ -288,25 +282,15 @@
                 filter,
                 write,
                 ..
-<<<<<<< HEAD
-            }
-            | QueryIR::Return {
-                distinct,
-=======
-            } => self.plan_project(exprs, orderby, skip, limit, filter, write),
+            } => self.plan_project(exprs, orderby, skip, limit, filter, distinct, write),
             QueryIR::Return {
->>>>>>> 60f61900
                 exprs,
                 orderby,
                 skip,
                 limit,
                 write,
                 ..
-<<<<<<< HEAD
-            } => self.plan_project(exprs, orderby, skip, limit, write, distinct),
-=======
-            } => self.plan_project(exprs, orderby, skip, limit, None, write),
->>>>>>> 60f61900
+            } => self.plan_project(exprs, orderby, skip, limit, None, distinct, write),
             QueryIR::Query(q, write) => self.plan_query(q, write),
         }
     }
