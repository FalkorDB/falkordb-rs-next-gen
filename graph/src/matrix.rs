use std::{
    marker::PhantomData,
    mem::MaybeUninit,
    os::raw::c_void,
    ptr::{addr_of_mut, null_mut},
};

use crate::GraphBLAS::{
    GrB_BOOL, GrB_Info, GrB_Matrix, GrB_Matrix_apply, GrB_Matrix_extractElement_BOOL,
    GrB_Matrix_extractElement_UINT64, GrB_Matrix_free, GrB_Matrix_ncols, GrB_Matrix_new,
    GrB_Matrix_nrows, GrB_Matrix_nvals, GrB_Matrix_removeElement, GrB_Matrix_resize,
    GrB_Matrix_setElement_BOOL, GrB_Matrix_setElement_UINT64, GrB_Matrix_wait, GrB_Mode,
    GrB_UINT64, GrB_UnaryOp, GrB_UnaryOp_free, GrB_UnaryOp_new, GrB_WaitMode, GrB_finalize,
    GxB_Iterator, GxB_Iterator_free, GxB_Iterator_get_UINT64, GxB_Iterator_new,
    GxB_Matrix_Iterator_attach, GxB_Matrix_Iterator_getIndex, GxB_Matrix_Iterator_next,
    GxB_Matrix_Iterator_seek, GxB_init, GxB_unary_function,
};

<<<<<<< HEAD
pub fn init(
    user_malloc_function: Option<unsafe extern "C" fn(arg1: usize) -> *mut c_void>,
    user_calloc_function: Option<unsafe extern "C" fn(arg1: usize, arg2: usize) -> *mut c_void>,
    user_realloc_function: Option<
        unsafe extern "C" fn(arg1: *mut c_void, arg2: usize) -> *mut c_void,
    >,
    user_free_function: Option<unsafe extern "C" fn(arg1: *mut c_void)>,
) {
=======
/// Initializes the GraphBLAS library in non-blocking mode.
pub fn init() {
>>>>>>> b8fde5d3
    unsafe {
        GxB_init(
            GrB_Mode::GrB_NONBLOCKING as _,
            user_malloc_function,
            user_calloc_function,
            user_realloc_function,
            user_free_function,
        );
    }
}

/// Finalizes the GraphBLAS library, releasing all resources.
pub fn shutdown() {
    unsafe {
        GrB_finalize();
    }
}

/// A trait for querying and modifying the size of a matrix.
pub trait Size<T> {
    /// Returns the number of rows in the matrix.
    fn nrows(&self) -> u64;

    /// Returns the number of columns in the matrix.
    fn ncols(&self) -> u64;
<<<<<<< HEAD
    fn resize(
        &mut self,
        nrows: u64,
        ncols: u64,
    );
    fn nvals(&self) -> u64;
=======

    /// Resizes the matrix to the specified number of rows and columns.
    ///
    /// # Parameters
    /// - `nrows`: The new number of rows.
    /// - `ncols`: The new number of columns.
    fn resize(&mut self, nrows: u64, ncols: u64);
>>>>>>> b8fde5d3
}

/// A trait for retrieving elements from a matrix.
pub trait Get<T> {
<<<<<<< HEAD
    fn get(
        &self,
        i: u64,
        j: u64,
    ) -> Option<T>;
=======
    /// Retrieves the element at the specified row and column.
    /// Returns `None` if the element does not exist.
    ///
    /// # Parameters
    /// - `i`: The row index.
    /// - `j`: The column index.
    ///
    /// # Returns
    /// - `Some(T)`: The element at the specified position.
    /// - `None`: The element does not exist.
    fn get(&self, i: u64, j: u64) -> Option<T>;
>>>>>>> b8fde5d3
}

/// A trait for setting elements in a matrix.
pub trait Set<T> {
<<<<<<< HEAD
    fn set(
        &mut self,
        i: u64,
        j: u64,
        value: T,
    );
}

pub trait Remove<T> {
    fn remove(
        &mut self,
        i: u64,
        j: u64,
    );
=======
    /// Sets the element at the specified row and column to the given value.
    ///
    /// # Parameters
    /// - `i`: The row index.
    /// - `j`: The column index.
    /// - `value`: The value to set.
    fn set(&mut self, i: u64, j: u64, value: T);
}

/// A trait for deleting elements from a matrix.
pub trait Delete<T> {
    /// Deletes the element at the specified row and column.
    ///
    /// # Parameters
    /// - `i`: The row index.
    /// - `j`: The column index.
    fn delete(&mut self, i: u64, j: u64);
>>>>>>> b8fde5d3
}

/// A wrapper around a GraphBLAS matrix with type safety for elements.
pub struct Matrix<T> {
<<<<<<< HEAD
    m: GrB_Matrix,
    phantom: PhantomData<T>,
}

impl<T> Drop for Matrix<T> {
=======
    /// The underlying GraphBLAS matrix.
    m: Rc<GrB_Matrix>,
    /// Phantom data to associate the matrix with a specific type.
    phantom: PhantomData<T>,
}

/// Represents a specific row in a matrix.
pub struct Row<T> {
    /// The row index.
    row: u64,
    /// Phantom data to associate the row with a specific type.
    phantom: PhantomData<T>,
}

/// An iterator for traversing elements in a matrix.
pub struct Iter<T> {
    /// The underlying GraphBLAS iterator.
    iter: GxB_Iterator,
    /// Indicates whether the iterator is depleted.
    depleted: bool,
    /// The data associated with the iterator.
    data: T,
}

impl<T> Drop for Iter<T> {
    /// Frees the GraphBLAS iterator when the `Iter` is dropped.
>>>>>>> b8fde5d3
    fn drop(&mut self) {
        unsafe {
            GrB_Matrix_free(addr_of_mut!(self.m));
        }
    }
}

<<<<<<< HEAD
impl<T> Matrix<T> {
    pub fn wait(&self) {
=======
impl Iter<bool> {
    /// Creates a new iterator for traversing all elements in a boolean matrix.
    ///
    /// # Parameters
    /// - `m`: The matrix to iterate over.
    #[must_use]
    pub fn new(m: &Matrix<bool>) -> Self {
>>>>>>> b8fde5d3
        unsafe {
            let info = GrB_Matrix_wait(self.m, GrB_WaitMode::GrB_MATERIALIZE as _);
            debug_assert_eq!(info, GrB_Info::GrB_SUCCESS);
        }
    }
}

<<<<<<< HEAD
impl<T> Size<T> for Matrix<T> {
    fn nrows(&self) -> u64 {
=======
impl<T> Iter<Row<T>> {
    /// Creates a new iterator for traversing elements in a specific row of a matrix.
    ///
    /// # Parameters
    /// - `m`: The matrix to iterate over.
    /// - `row`: The row index.
    #[must_use]
    pub fn new(m: &Matrix<T>, row: u64) -> Self {
>>>>>>> b8fde5d3
        unsafe {
            let mut nrows = 0u64;
            let info = GrB_Matrix_nrows(addr_of_mut!(nrows), self.m);
            debug_assert_eq!(info, GrB_Info::GrB_SUCCESS);
            nrows
        }
    }

<<<<<<< HEAD
    fn ncols(&self) -> u64 {
=======
    /// Advances the iterator and returns the next element in the row.
    ///
    /// # Returns
    /// - `Some((u64, u64))`: The next element in the row.
    /// - `None`: The iterator is depleted.
    fn next(&mut self) -> Option<Self::Item> {
        if self.depleted {
            return None;
        }
>>>>>>> b8fde5d3
        unsafe {
            let mut ncols = 0u64;
            let info = GrB_Matrix_ncols(addr_of_mut!(ncols), self.m);
            debug_assert_eq!(info, GrB_Info::GrB_SUCCESS);
            ncols
        }
    }

<<<<<<< HEAD
    fn resize(
        &mut self,
        nrows: u64,
        ncols: u64,
    ) {
=======
impl Iterator for Iter<bool> {
    type Item = (u64, u64);

    /// Advances the iterator and returns the next element in the matrix.
    ///
    /// # Returns
    /// - `Some((u64, u64))`: The next element in the matrix.
    /// - `None`: The iterator is depleted.
    fn next(&mut self) -> Option<Self::Item> {
        if self.depleted {
            return None;
        }
>>>>>>> b8fde5d3
        unsafe {
            let info = GrB_Matrix_resize(self.m, nrows, ncols);
            debug_assert_eq!(info, GrB_Info::GrB_SUCCESS);
        }
    }

<<<<<<< HEAD
    fn nvals(&self) -> u64 {
        unsafe {
            let mut nvals = 0u64;
            let info = GrB_Matrix_nvals(addr_of_mut!(nvals), self.m);
            debug_assert_eq!(info, GrB_Info::GrB_SUCCESS);
            nvals
        }
    }
}

impl Matrix<bool> {
    pub fn new(
        nrows: u64,
        ncols: u64,
    ) -> Self {
=======
impl<T> Clone for Matrix<T> {
    /// Creates a new `Matrix` instance that shares ownership of the underlying GraphBLAS matrix.
    ///
    /// # Returns
    /// - `Matrix<T>`: A cloned `Matrix` instance.
    #[must_use]
    fn clone(&self) -> Self {
        Self {
            m: self.m.clone(),
            phantom: self.phantom,
        }
    }
}

impl<T> Drop for Matrix<T> {
    /// Frees the GraphBLAS matrix when the `Matrix` is dropped, if it is no longer shared.
    fn drop(&mut self) {
>>>>>>> b8fde5d3
        unsafe {
            let mut m: MaybeUninit<GrB_Matrix> = MaybeUninit::uninit();
            GrB_Matrix_new(m.as_mut_ptr(), GrB_BOOL, nrows, ncols);
            Self {
                m: m.assume_init(),
                phantom: PhantomData,
            }
        }
    }

<<<<<<< HEAD
=======
impl<T> Matrix<T> {
    /// Creates an iterator for traversing elements in a specific row of the matrix.
    ///
    /// # Parameters
    /// - `row`: The row index.
    ///
    /// # Returns
    /// - `Iter<Row<T>>`: An iterator for the specified row.
>>>>>>> b8fde5d3
    #[must_use]
    #[allow(clippy::iter_without_into_iter)]
    pub fn iter(
        &self,
        min_row: u64,
        max_row: u64,
    ) -> Iter<bool> {
        Iter::new(self, min_row, max_row)
    }
}

<<<<<<< HEAD
pub struct UnaryOp<T> {
    op: GrB_UnaryOp,
    phantom: PhantomData<T>,
}

unsafe impl<T> Sync for UnaryOp<T> {}

impl<T> Drop for UnaryOp<T> {
    fn drop(&mut self) {
=======
impl<T> Size<T> for Matrix<T> {
    /// Returns the number of rows in the matrix.
    ///
    /// # Returns
    /// - `u64`: The number of rows in the matrix.
    #[must_use]
    fn nrows(&self) -> u64 {
>>>>>>> b8fde5d3
        unsafe {
            GrB_UnaryOp_free(addr_of_mut!(self.op));
        }
    }
}

<<<<<<< HEAD
impl UnaryOp<u64> {
    pub fn new(function: GxB_unary_function) -> Self {
=======
    /// Returns the number of columns in the matrix.
    ///
    /// # Returns
    /// - `u64`: The number of columns in the matrix.
    #[must_use]
    fn ncols(&self) -> u64 {
>>>>>>> b8fde5d3
        unsafe {
            let mut op: MaybeUninit<GrB_UnaryOp> = MaybeUninit::uninit();
            let info = GrB_UnaryOp_new(op.as_mut_ptr(), function, GrB_UINT64, GrB_UINT64);
            debug_assert_eq!(info, GrB_Info::GrB_SUCCESS);
            Self {
                op: op.assume_init(),
                phantom: PhantomData,
            }
        }
    }

<<<<<<< HEAD
    pub const fn default() -> Self {
        Self {
            op: null_mut(),
            phantom: PhantomData,
        }
    }
}

impl Matrix<u64> {
    pub fn new(
        nrows: u64,
        ncols: u64,
    ) -> Self {
=======
    /// Resizes the matrix to the specified dimensions.
    ///
    /// # Parameters
    /// - `nrows`: The new number of rows.
    /// - `ncols`: The new number of columns.
    fn resize(&mut self, nrows: u64, ncols: u64) {
        unsafe {
            let info = GrB_Matrix_resize(*self.m, nrows, ncols);
            assert_eq!(info, GrB_Info::GrB_SUCCESS);
        }
    }
}

impl Matrix<bool> {
    /// Creates a new boolean matrix with the specified dimensions.
    ///
    /// # Parameters
    /// - `nrows`: The number of rows.
    /// - `ncols`: The number of columns.
    ///
    /// # Returns
    /// - `Matrix<bool>`: A new boolean matrix.
    #[must_use]
    pub fn new(nrows: u64, ncols: u64) -> Self {
>>>>>>> b8fde5d3
        unsafe {
            let mut m: MaybeUninit<GrB_Matrix> = MaybeUninit::uninit();
            GrB_Matrix_new(m.as_mut_ptr(), GrB_UINT64, nrows, ncols);
            Self {
                m: m.assume_init(),
                phantom: PhantomData,
            }
        }
    }

<<<<<<< HEAD
    pub fn apply(
        &mut self,
        op: &UnaryOp<u64>,
    ) {
        unsafe {
            let info = GrB_Matrix_apply(self.m, null_mut(), null_mut(), op.op, self.m, null_mut());
            debug_assert_eq!(info, GrB_Info::GrB_SUCCESS);
        }
    }

=======
    /// Creates an iterator for traversing all elements in the matrix.
    ///
    /// # Returns
    /// - `Iter<bool>`: An iterator for the matrix.
>>>>>>> b8fde5d3
    #[must_use]
    #[allow(clippy::iter_without_into_iter)]
    pub fn iter(
        &self,
        min_row: u64,
        max_row: u64,
    ) -> Iter<u64> {
        Iter::new(self, min_row, max_row)
    }
}

<<<<<<< HEAD
impl<T> Remove<T> for Matrix<T> {
    fn remove(
        &mut self,
        i: u64,
        j: u64,
    ) {
=======
impl<T> Delete<T> for Matrix<T> {
    /// Deletes the element at the specified position in the matrix.
    ///
    /// # Parameters
    /// - `i`: The row index.
    /// - `j`: The column index.
    fn delete(&mut self, i: u64, j: u64) {
>>>>>>> b8fde5d3
        unsafe {
            let info = GrB_Matrix_removeElement(self.m, i, j);
            debug_assert_eq!(info, GrB_Info::GrB_SUCCESS);
        }
    }
}

impl Get<bool> for Matrix<bool> {
<<<<<<< HEAD
    fn get(
        &self,
        i: u64,
        j: u64,
    ) -> Option<bool> {
=======
    /// Retrieves the boolean value at the specified position in the matrix.
    /// Returns `None` if the element does not exist.
    ///
    /// # Parameters
    /// - `i`: The row index.
    /// - `j`: The column index.
    ///
    /// # Returns
    /// - `Some(bool)`: The boolean value at the specified position.
    /// - `None`: The element does not exist.
    #[must_use]
    fn get(&self, i: u64, j: u64) -> Option<bool> {
>>>>>>> b8fde5d3
        unsafe {
            let mut m: MaybeUninit<bool> = MaybeUninit::uninit();
            let info = GrB_Matrix_extractElement_BOOL(m.as_mut_ptr(), self.m, i, j);
            if info == GrB_Info::GrB_SUCCESS {
                Some(m.assume_init())
            } else {
                None
            }
        }
    }
}

impl Get<u64> for Matrix<u64> {
    fn get(
        &self,
        i: u64,
        j: u64,
    ) -> Option<u64> {
        unsafe {
            let mut m: MaybeUninit<u64> = MaybeUninit::uninit();
            let info = GrB_Matrix_extractElement_UINT64(m.as_mut_ptr(), self.m, i, j);
            if info == GrB_Info::GrB_SUCCESS {
                Some(m.assume_init())
            } else {
                None
            }
        }
    }
}

impl Set<bool> for Matrix<bool> {
<<<<<<< HEAD
    fn set(
        &mut self,
        i: u64,
        j: u64,
        value: bool,
    ) {
        unsafe {
            let info = GrB_Matrix_setElement_BOOL(self.m, value, i, j);
            debug_assert_eq!(info, GrB_Info::GrB_SUCCESS);
        }
    }
}

impl Set<u64> for Matrix<u64> {
    fn set(
        &mut self,
        i: u64,
        j: u64,
        value: u64,
    ) {
        unsafe {
            let info = GrB_Matrix_setElement_UINT64(self.m, value, i, j);
            debug_assert_eq!(info, GrB_Info::GrB_SUCCESS);
        }
    }
}

pub struct Iter<T> {
    iter: GxB_Iterator,
    depleted: bool,
    max_row: u64,
    phantom: PhantomData<T>,
}

impl<T> Drop for Iter<T> {
    fn drop(&mut self) {
        unsafe {
            GxB_Iterator_free(addr_of_mut!(self.iter));
        }
    }
}

impl<T> Iter<T> {
    #[must_use]
    pub fn new(
        m: &Matrix<T>,
        min_row: u64,
        max_row: u64,
    ) -> Self {
=======
    /// Sets the boolean value at the specified position in the matrix.
    ///
    /// # Parameters
    /// - `i`: The row index.
    /// - `j`: The column index.
    /// - `value`: The value to set.
    fn set(&mut self, i: u64, j: u64, value: bool) {
>>>>>>> b8fde5d3
        unsafe {
            let mut iter = MaybeUninit::uninit();
            GxB_Iterator_new(iter.as_mut_ptr());
            let iter = iter.assume_init();
            GxB_Matrix_Iterator_attach(iter, m.m, null_mut());
            let info = GxB_Matrix_Iterator_seek(iter, min_row);
            Self {
                iter,
                depleted: info == GrB_Info::GxB_EXHAUSTED,
                max_row,
                phantom: PhantomData,
            }
        }
    }
}

impl Iterator for Iter<bool> {
    type Item = (u64, u64);

    fn next(&mut self) -> Option<Self::Item> {
        if self.depleted {
            return None;
        }
        unsafe {
            let mut row = 0u64;
            let mut col = 0u64;
            GxB_Matrix_Iterator_getIndex(self.iter, addr_of_mut!(row), addr_of_mut!(col));
            if row > self.max_row {
                self.depleted = true;
                return None;
            }
            self.depleted = GxB_Matrix_Iterator_next(self.iter) == GrB_Info::GxB_EXHAUSTED;
            Some((row, col))
        }
    }
}

impl Iterator for Iter<u64> {
    type Item = (u64, u64, u64);

    fn next(&mut self) -> Option<Self::Item> {
        if self.depleted {
            return None;
        }
        unsafe {
            let mut row = 0u64;
            let mut col = 0u64;
            let value = GxB_Iterator_get_UINT64(self.iter);
            GxB_Matrix_Iterator_getIndex(self.iter, addr_of_mut!(row), addr_of_mut!(col));
            if row > self.max_row {
                self.depleted = true;
                return None;
            }
            self.depleted = GxB_Matrix_Iterator_next(self.iter) == GrB_Info::GxB_EXHAUSTED;
            Some((row, col, value))
        }
    }
}<|MERGE_RESOLUTION|>--- conflicted
+++ resolved
@@ -16,7 +16,7 @@
     GxB_Matrix_Iterator_seek, GxB_init, GxB_unary_function,
 };
 
-<<<<<<< HEAD
+/// Initializes the GraphBLAS library in non-blocking mode.
 pub fn init(
     user_malloc_function: Option<unsafe extern "C" fn(arg1: usize) -> *mut c_void>,
     user_calloc_function: Option<unsafe extern "C" fn(arg1: usize, arg2: usize) -> *mut c_void>,
@@ -25,10 +25,6 @@
     >,
     user_free_function: Option<unsafe extern "C" fn(arg1: *mut c_void)>,
 ) {
-=======
-/// Initializes the GraphBLAS library in non-blocking mode.
-pub fn init() {
->>>>>>> b8fde5d3
     unsafe {
         GxB_init(
             GrB_Mode::GrB_NONBLOCKING as _,
@@ -54,33 +50,24 @@
 
     /// Returns the number of columns in the matrix.
     fn ncols(&self) -> u64;
-<<<<<<< HEAD
+
+    /// Resizes the matrix to the specified number of rows and columns.
+    ///
+    /// # Parameters
+    /// - `nrows`: The new number of rows.
+    /// - `ncols`: The new number of columns.
     fn resize(
         &mut self,
         nrows: u64,
         ncols: u64,
     );
+
+    /// Returns the number of non-zero values in the matrix.
     fn nvals(&self) -> u64;
-=======
-
-    /// Resizes the matrix to the specified number of rows and columns.
-    ///
-    /// # Parameters
-    /// - `nrows`: The new number of rows.
-    /// - `ncols`: The new number of columns.
-    fn resize(&mut self, nrows: u64, ncols: u64);
->>>>>>> b8fde5d3
 }
 
 /// A trait for retrieving elements from a matrix.
 pub trait Get<T> {
-<<<<<<< HEAD
-    fn get(
-        &self,
-        i: u64,
-        j: u64,
-    ) -> Option<T>;
-=======
     /// Retrieves the element at the specified row and column.
     /// Returns `None` if the element does not exist.
     ///
@@ -91,35 +78,35 @@
     /// # Returns
     /// - `Some(T)`: The element at the specified position.
     /// - `None`: The element does not exist.
-    fn get(&self, i: u64, j: u64) -> Option<T>;
->>>>>>> b8fde5d3
+    fn get(
+        &self,
+        i: u64,
+        j: u64,
+    ) -> Option<T>;
 }
 
 /// A trait for setting elements in a matrix.
 pub trait Set<T> {
-<<<<<<< HEAD
-    fn set(
-        &mut self,
-        i: u64,
-        j: u64,
-        value: T,
-    );
-}
-
-pub trait Remove<T> {
-    fn remove(
-        &mut self,
-        i: u64,
-        j: u64,
-    );
-=======
     /// Sets the element at the specified row and column to the given value.
     ///
     /// # Parameters
     /// - `i`: The row index.
     /// - `j`: The column index.
     /// - `value`: The value to set.
-    fn set(&mut self, i: u64, j: u64, value: T);
+    fn set(
+        &mut self,
+        i: u64,
+        j: u64,
+        value: T,
+    );
+}
+
+pub trait Remove<T> {
+    fn remove(
+        &mut self,
+        i: u64,
+        j: u64,
+    );
 }
 
 /// A trait for deleting elements from a matrix.
@@ -129,46 +116,22 @@
     /// # Parameters
     /// - `i`: The row index.
     /// - `j`: The column index.
-    fn delete(&mut self, i: u64, j: u64);
->>>>>>> b8fde5d3
+    fn delete(
+        &mut self,
+        i: u64,
+        j: u64,
+    );
 }
 
 /// A wrapper around a GraphBLAS matrix with type safety for elements.
 pub struct Matrix<T> {
-<<<<<<< HEAD
+    /// The underlying GraphBLAS matrix.
     m: GrB_Matrix,
-    phantom: PhantomData<T>,
-}
-
-impl<T> Drop for Matrix<T> {
-=======
-    /// The underlying GraphBLAS matrix.
-    m: Rc<GrB_Matrix>,
     /// Phantom data to associate the matrix with a specific type.
     phantom: PhantomData<T>,
 }
 
-/// Represents a specific row in a matrix.
-pub struct Row<T> {
-    /// The row index.
-    row: u64,
-    /// Phantom data to associate the row with a specific type.
-    phantom: PhantomData<T>,
-}
-
-/// An iterator for traversing elements in a matrix.
-pub struct Iter<T> {
-    /// The underlying GraphBLAS iterator.
-    iter: GxB_Iterator,
-    /// Indicates whether the iterator is depleted.
-    depleted: bool,
-    /// The data associated with the iterator.
-    data: T,
-}
-
-impl<T> Drop for Iter<T> {
-    /// Frees the GraphBLAS iterator when the `Iter` is dropped.
->>>>>>> b8fde5d3
+impl<T> Drop for Matrix<T> {
     fn drop(&mut self) {
         unsafe {
             GrB_Matrix_free(addr_of_mut!(self.m));
@@ -176,18 +139,8 @@
     }
 }
 
-<<<<<<< HEAD
 impl<T> Matrix<T> {
     pub fn wait(&self) {
-=======
-impl Iter<bool> {
-    /// Creates a new iterator for traversing all elements in a boolean matrix.
-    ///
-    /// # Parameters
-    /// - `m`: The matrix to iterate over.
-    #[must_use]
-    pub fn new(m: &Matrix<bool>) -> Self {
->>>>>>> b8fde5d3
         unsafe {
             let info = GrB_Matrix_wait(self.m, GrB_WaitMode::GrB_MATERIALIZE as _);
             debug_assert_eq!(info, GrB_Info::GrB_SUCCESS);
@@ -195,19 +148,8 @@
     }
 }
 
-<<<<<<< HEAD
 impl<T> Size<T> for Matrix<T> {
     fn nrows(&self) -> u64 {
-=======
-impl<T> Iter<Row<T>> {
-    /// Creates a new iterator for traversing elements in a specific row of a matrix.
-    ///
-    /// # Parameters
-    /// - `m`: The matrix to iterate over.
-    /// - `row`: The row index.
-    #[must_use]
-    pub fn new(m: &Matrix<T>, row: u64) -> Self {
->>>>>>> b8fde5d3
         unsafe {
             let mut nrows = 0u64;
             let info = GrB_Matrix_nrows(addr_of_mut!(nrows), self.m);
@@ -216,19 +158,7 @@
         }
     }
 
-<<<<<<< HEAD
     fn ncols(&self) -> u64 {
-=======
-    /// Advances the iterator and returns the next element in the row.
-    ///
-    /// # Returns
-    /// - `Some((u64, u64))`: The next element in the row.
-    /// - `None`: The iterator is depleted.
-    fn next(&mut self) -> Option<Self::Item> {
-        if self.depleted {
-            return None;
-        }
->>>>>>> b8fde5d3
         unsafe {
             let mut ncols = 0u64;
             let info = GrB_Matrix_ncols(addr_of_mut!(ncols), self.m);
@@ -237,33 +167,17 @@
         }
     }
 
-<<<<<<< HEAD
     fn resize(
         &mut self,
         nrows: u64,
         ncols: u64,
     ) {
-=======
-impl Iterator for Iter<bool> {
-    type Item = (u64, u64);
-
-    /// Advances the iterator and returns the next element in the matrix.
-    ///
-    /// # Returns
-    /// - `Some((u64, u64))`: The next element in the matrix.
-    /// - `None`: The iterator is depleted.
-    fn next(&mut self) -> Option<Self::Item> {
-        if self.depleted {
-            return None;
-        }
->>>>>>> b8fde5d3
         unsafe {
             let info = GrB_Matrix_resize(self.m, nrows, ncols);
             debug_assert_eq!(info, GrB_Info::GrB_SUCCESS);
         }
     }
 
-<<<<<<< HEAD
     fn nvals(&self) -> u64 {
         unsafe {
             let mut nvals = 0u64;
@@ -279,25 +193,6 @@
         nrows: u64,
         ncols: u64,
     ) -> Self {
-=======
-impl<T> Clone for Matrix<T> {
-    /// Creates a new `Matrix` instance that shares ownership of the underlying GraphBLAS matrix.
-    ///
-    /// # Returns
-    /// - `Matrix<T>`: A cloned `Matrix` instance.
-    #[must_use]
-    fn clone(&self) -> Self {
-        Self {
-            m: self.m.clone(),
-            phantom: self.phantom,
-        }
-    }
-}
-
-impl<T> Drop for Matrix<T> {
-    /// Frees the GraphBLAS matrix when the `Matrix` is dropped, if it is no longer shared.
-    fn drop(&mut self) {
->>>>>>> b8fde5d3
         unsafe {
             let mut m: MaybeUninit<GrB_Matrix> = MaybeUninit::uninit();
             GrB_Matrix_new(m.as_mut_ptr(), GrB_BOOL, nrows, ncols);
@@ -308,17 +203,6 @@
         }
     }
 
-<<<<<<< HEAD
-=======
-impl<T> Matrix<T> {
-    /// Creates an iterator for traversing elements in a specific row of the matrix.
-    ///
-    /// # Parameters
-    /// - `row`: The row index.
-    ///
-    /// # Returns
-    /// - `Iter<Row<T>>`: An iterator for the specified row.
->>>>>>> b8fde5d3
     #[must_use]
     #[allow(clippy::iter_without_into_iter)]
     pub fn iter(
@@ -330,7 +214,6 @@
     }
 }
 
-<<<<<<< HEAD
 pub struct UnaryOp<T> {
     op: GrB_UnaryOp,
     phantom: PhantomData<T>,
@@ -340,32 +223,14 @@
 
 impl<T> Drop for UnaryOp<T> {
     fn drop(&mut self) {
-=======
-impl<T> Size<T> for Matrix<T> {
-    /// Returns the number of rows in the matrix.
-    ///
-    /// # Returns
-    /// - `u64`: The number of rows in the matrix.
-    #[must_use]
-    fn nrows(&self) -> u64 {
->>>>>>> b8fde5d3
         unsafe {
             GrB_UnaryOp_free(addr_of_mut!(self.op));
         }
     }
 }
 
-<<<<<<< HEAD
 impl UnaryOp<u64> {
     pub fn new(function: GxB_unary_function) -> Self {
-=======
-    /// Returns the number of columns in the matrix.
-    ///
-    /// # Returns
-    /// - `u64`: The number of columns in the matrix.
-    #[must_use]
-    fn ncols(&self) -> u64 {
->>>>>>> b8fde5d3
         unsafe {
             let mut op: MaybeUninit<GrB_UnaryOp> = MaybeUninit::uninit();
             let info = GrB_UnaryOp_new(op.as_mut_ptr(), function, GrB_UINT64, GrB_UINT64);
@@ -377,7 +242,6 @@
         }
     }
 
-<<<<<<< HEAD
     pub const fn default() -> Self {
         Self {
             op: null_mut(),
@@ -391,32 +255,6 @@
         nrows: u64,
         ncols: u64,
     ) -> Self {
-=======
-    /// Resizes the matrix to the specified dimensions.
-    ///
-    /// # Parameters
-    /// - `nrows`: The new number of rows.
-    /// - `ncols`: The new number of columns.
-    fn resize(&mut self, nrows: u64, ncols: u64) {
-        unsafe {
-            let info = GrB_Matrix_resize(*self.m, nrows, ncols);
-            assert_eq!(info, GrB_Info::GrB_SUCCESS);
-        }
-    }
-}
-
-impl Matrix<bool> {
-    /// Creates a new boolean matrix with the specified dimensions.
-    ///
-    /// # Parameters
-    /// - `nrows`: The number of rows.
-    /// - `ncols`: The number of columns.
-    ///
-    /// # Returns
-    /// - `Matrix<bool>`: A new boolean matrix.
-    #[must_use]
-    pub fn new(nrows: u64, ncols: u64) -> Self {
->>>>>>> b8fde5d3
         unsafe {
             let mut m: MaybeUninit<GrB_Matrix> = MaybeUninit::uninit();
             GrB_Matrix_new(m.as_mut_ptr(), GrB_UINT64, nrows, ncols);
@@ -427,7 +265,6 @@
         }
     }
 
-<<<<<<< HEAD
     pub fn apply(
         &mut self,
         op: &UnaryOp<u64>,
@@ -438,12 +275,6 @@
         }
     }
 
-=======
-    /// Creates an iterator for traversing all elements in the matrix.
-    ///
-    /// # Returns
-    /// - `Iter<bool>`: An iterator for the matrix.
->>>>>>> b8fde5d3
     #[must_use]
     #[allow(clippy::iter_without_into_iter)]
     pub fn iter(
@@ -455,22 +286,12 @@
     }
 }
 
-<<<<<<< HEAD
 impl<T> Remove<T> for Matrix<T> {
     fn remove(
         &mut self,
         i: u64,
         j: u64,
     ) {
-=======
-impl<T> Delete<T> for Matrix<T> {
-    /// Deletes the element at the specified position in the matrix.
-    ///
-    /// # Parameters
-    /// - `i`: The row index.
-    /// - `j`: The column index.
-    fn delete(&mut self, i: u64, j: u64) {
->>>>>>> b8fde5d3
         unsafe {
             let info = GrB_Matrix_removeElement(self.m, i, j);
             debug_assert_eq!(info, GrB_Info::GrB_SUCCESS);
@@ -479,26 +300,11 @@
 }
 
 impl Get<bool> for Matrix<bool> {
-<<<<<<< HEAD
     fn get(
         &self,
         i: u64,
         j: u64,
     ) -> Option<bool> {
-=======
-    /// Retrieves the boolean value at the specified position in the matrix.
-    /// Returns `None` if the element does not exist.
-    ///
-    /// # Parameters
-    /// - `i`: The row index.
-    /// - `j`: The column index.
-    ///
-    /// # Returns
-    /// - `Some(bool)`: The boolean value at the specified position.
-    /// - `None`: The element does not exist.
-    #[must_use]
-    fn get(&self, i: u64, j: u64) -> Option<bool> {
->>>>>>> b8fde5d3
         unsafe {
             let mut m: MaybeUninit<bool> = MaybeUninit::uninit();
             let info = GrB_Matrix_extractElement_BOOL(m.as_mut_ptr(), self.m, i, j);
@@ -530,7 +336,6 @@
 }
 
 impl Set<bool> for Matrix<bool> {
-<<<<<<< HEAD
     fn set(
         &mut self,
         i: u64,
@@ -559,13 +364,18 @@
 }
 
 pub struct Iter<T> {
+    /// The underlying GraphBLAS iterator.
     iter: GxB_Iterator,
+    /// Indicates whether the iterator is depleted.
     depleted: bool,
+    /// The maximum row index for the iterator.
     max_row: u64,
+    /// Phantom data to associate the iterator with a specific type.
     phantom: PhantomData<T>,
 }
 
 impl<T> Drop for Iter<T> {
+    /// Frees the GraphBLAS iterator when the `Iter` is dropped.
     fn drop(&mut self) {
         unsafe {
             GxB_Iterator_free(addr_of_mut!(self.iter));
@@ -574,21 +384,18 @@
 }
 
 impl<T> Iter<T> {
+    /// Creates a new iterator for traversing all elements in a matrix.
+    ///
+    /// # Parameters
+    /// - `m`: The matrix to iterate over.
+    /// - `min_row`: The minimum row index to start iterating from.
+    /// - `max_row`: The maximum row index to stop iterating at.
     #[must_use]
     pub fn new(
         m: &Matrix<T>,
         min_row: u64,
         max_row: u64,
     ) -> Self {
-=======
-    /// Sets the boolean value at the specified position in the matrix.
-    ///
-    /// # Parameters
-    /// - `i`: The row index.
-    /// - `j`: The column index.
-    /// - `value`: The value to set.
-    fn set(&mut self, i: u64, j: u64, value: bool) {
->>>>>>> b8fde5d3
         unsafe {
             let mut iter = MaybeUninit::uninit();
             GxB_Iterator_new(iter.as_mut_ptr());
@@ -608,6 +415,11 @@
 impl Iterator for Iter<bool> {
     type Item = (u64, u64);
 
+    /// Advances the iterator and returns the next element in the matrix.
+    ///
+    /// # Returns
+    /// - `Some((u64, u64))`: The next element in the matrix.
+    /// - `None`: The iterator is depleted.
     fn next(&mut self) -> Option<Self::Item> {
         if self.depleted {
             return None;
