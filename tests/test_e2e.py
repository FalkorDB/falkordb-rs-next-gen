--- conflicted
+++ resolved
@@ -264,32 +264,7 @@
     res = query("RETURN [false, true] + false AS foo")
     assert res.result_set == [[[False, True, False]]]
 
-<<<<<<< HEAD
-def test_aggregation():
-    res = query("UNWIND range(1, 10) AS x RETURN collect(x)")
-    assert res.result_set == [[[1, 2, 3, 4, 5, 6, 7, 8, 9, 10]]]
-
-    res = query("UNWIND [true, 1, 1.0, 'Avi', [], {}] AS x RETURN collect(x)")
-    assert res.result_set == [[[True, 1, 1.0, 'Avi', [], {}]]]
-
-    res = query("UNWIND range(1, 10) AS x RETURN count(x)")
-    assert res.result_set == [[10]]
-
-    res = query("UNWIND range(1, 10) AS x RETURN sum(x)")
-    assert res.result_set == [[55]]
-
-    res = query("UNWIND range(1, 10) AS x RETURN min(x)")
-    assert res.result_set == [[1]]
-
-    res = query("UNWIND range(1, 10) AS x RETURN max(x)")
-    assert res.result_set == [[10]]
-
-    res = query("UNWIND range(1, 11) AS x RETURN x % 2, count(x)")
-    assert res.result_set == [[1, 6], [0, 5]]
-=======
-
 def test_graph_list():
-
     assert client is not None
     for i in range(1000):
         client.select_graph(f"g{i}").query("return 1")
@@ -300,4 +275,25 @@
     for i in range(1000):
         assert f'g{i}' in graphs
     assert 'test' in graphs
->>>>>>> 76b03a37
+
+def test_aggregation():
+    res = query("UNWIND range(1, 10) AS x RETURN collect(x)")
+    assert res.result_set == [[[1, 2, 3, 4, 5, 6, 7, 8, 9, 10]]]
+
+    res = query("UNWIND [true, 1, 1.0, 'Avi', [], {}] AS x RETURN collect(x)")
+    assert res.result_set == [[[True, 1, 1.0, 'Avi', [], {}]]]
+
+    res = query("UNWIND range(1, 10) AS x RETURN count(x)")
+    assert res.result_set == [[10]]
+
+    res = query("UNWIND range(1, 10) AS x RETURN sum(x)")
+    assert res.result_set == [[55]]
+
+    res = query("UNWIND range(1, 10) AS x RETURN min(x)")
+    assert res.result_set == [[1]]
+
+    res = query("UNWIND range(1, 10) AS x RETURN max(x)")
+    assert res.result_set == [[10]]
+
+    res = query("UNWIND range(1, 11) AS x RETURN x % 2, count(x)")
+    assert res.result_set == [[1, 6], [0, 5]]