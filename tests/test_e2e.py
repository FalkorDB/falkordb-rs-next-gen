import os
import platform
import itertools
import subprocess

import pytest
from falkordb import FalkorDB, Node, Edge
from redis import Redis, ResponseError

redis_server = None
client = None
g = None
shutdown = False

def setup_module(module):
    global redis_server, client, g, shutdown
    target = os.environ.get("TARGET", "target/debug/libfalkordb.dylib" if platform.system() == "Darwin" else "target/debug/libfalkordb.so")
    r = Redis()
    try:
        r.ping()
        client = FalkorDB()
        g = client.select_graph("test")
        return
    except:
        shutdown = True
        if os.path.exists("redis-test.log"):
            os.remove("redis-test.log")
        redis_server = subprocess.Popen(executable="/usr/local/bin/redis-server", args=["--save", "", "--logfile", "redis-test.log", "--loadmodule", target], stdout=subprocess.PIPE)
    while True:
        try:
            r.ping()
            client = FalkorDB()
            g = client.select_graph("test")
            return
        except:
            pass


def teardown_module(module):
    if shutdown:
        client.connection.shutdown(nosave=True)
        redis_server.wait()

def setup_function(function):
    global g
    if g.name in client.list_graphs():
        g.delete()

def query(query: str, params = None, write: bool = False):
    if write:
        return g.query(query, params)
    else:
        write_res = g.query(query, params)
        read_res = g.ro_query(query, params)
        assert write_res.result_set == read_res.result_set
        return write_res

def test_return_values():
    res = query("RETURN null")
    assert res.result_set == [[None]]

    for b in [True, False]:
        res = query(f"RETURN {b}")
        assert res.result_set == [[1 if b else 0]]

    for i in range(-10, 10):
        res = query(f"RETURN {i}")
        assert res.result_set == [[i]]

    for f in map(lambda x: x/10.0, range(-100, 100, 1)):
        res = query(f"RETURN {f}")
        assert res.result_set == [[f]]

    res = query("RETURN 'Avi'")
    assert res.result_set == [["Avi"]]

    res = query("RETURN []")
    assert res.result_set == [[[]]]

    res = query("RETURN ['Avi', [1, 2]]")
    assert res.result_set == [[["Avi", [1, 2]]]]

    res = query("RETURN {}")
    assert res.result_set == [[{}]]

    res = query("RETURN {a: 'Avi', b: 42}")
    assert res.result_set == [[{"a": "Avi", "b": 42}]]

    res = query("WITH 1 AS a, 'Avi' AS b RETURN b, a")
    assert res.result_set == [['Avi', 1]]

    res = query("WITH 1 AS a RETURN a")
    assert res.result_set == [[1]]

def test_parameters():
    for value in [None, True, False, 1, -1, 0.1, 'Avi', [1], {"a": 2}, {}]:
        res = query("RETURN $p", params={"p": value})
        assert res.result_set == [[value]]

def test_operators():
    for a in [True, False]:
        for b in [True, False]:
            res = query(f"RETURN {a} AND {b}")
            assert res.result_set == [[1 if a and b else 0]]

    for a in [True, False]:
        for b in [True, False]:
            for c in [True, False]:
                res = query(f"RETURN {a} AND {b} AND {c}")
                assert res.result_set == [[1 if a and b and c else 0]]

    for a in [True, False]:
        for b in [True, False]:
            res = query(f"RETURN {a} OR {b}")
            assert res.result_set == [[1 if a or b else 0]]

    for a in [True, False]:
        for b in [True, False]:
            for c in [True, False]:
                res = query(f"RETURN {a} OR {b} OR {c}")
                assert res.result_set == [[1 if a or b or c else 0]]

    for a in [True, False]:
        for b in [True, False]:
            res = query(f"RETURN {a} = {b}")
            assert res.result_set == [[1 if a == b else 0]]

    for a in range(-10, 10):
        for b in range(-10, 10):
            res = query(f"RETURN {a} = {b}")
            assert res.result_set == [[1 if a == b else 0]]

    for a in range(-10, 10):
        for b in range(-10, 10):
            res = query(f"RETURN {a} + {b}")
            assert res.result_set == [[a + b]]

            res = query(f"RETURN {a} * {b}")
            assert res.result_set == [[a * b]]

            if a != 0:
                res = query(f"RETURN {a} ^ {b}")
                assert res.result_set == [[float("{:.15g}".format(pow(a, b)))]]

            if a >= 0 and b > 0:
                res = query(f"RETURN {a} % {b}")
                assert res.result_set == [[a % b]]

            res = query(f"RETURN {a} + {b} * ({a} + {b})")
            assert res.result_set == [[a + b * (a + b)]]

    for i, a in enumerate([True, 1, 'Avi', [1]]):
        res = query(f"RETURN {{a0: true, a1: 1, a2: 'Avi', a3: [1]}}.a{i}")
        assert res.result_set == [[a]]

    for i, a in enumerate([True, 1, 'Avi', [1]]):
        res = query(f"RETURN {{a: {{a0: true, a1: 1, a2: 'Avi', a3: [1]}}}}.a.a{i}")
        assert res.result_set == [[a]]

    for a in range(5):
        res = query(f"RETURN [][{a}]")
        assert res.result_set == [[None]]

    for a in range(5):
        res = query(f"RETURN [0, 1, 2, 3, 4][{a}]")
        assert res.result_set == [[[0, 1, 2, 3, 4][a]]]

    for a in range(5):
        res = query(f"RETURN [[0, 1, 2, 3, 4]][0][{a}]")
        assert res.result_set == [[[0, 1, 2, 3, 4][a]]]

    res = query(f"UNWIND [NULL, true, false, 1, 'Avi'] AS x RETURN x IS NULL")
    assert res.result_set == [[True], [False], [False], [False], [False]]

def test_unwind():
    res = query("UNWIND [1, 2, 3] AS x RETURN x")
    assert res.result_set == [[1], [2], [3]]

    res = query("UNWIND range(1, 3) AS x RETURN x")
    assert res.result_set == [[1], [2], [3]]

    res = query("UNWIND range(1, 4, 2) AS x RETURN x")
    assert res.result_set == [[1], [3]]

    res = query("UNWIND range(1, 3) AS x UNWIND range(1, 3) AS y RETURN x, y")
    assert res.result_set == [[1, 1], [1, 2], [1, 3], [2, 1], [2, 2], [2, 3], [3, 1], [3, 2], [3, 3]]

    res = query("UNWIND range(1, 3) AS x UNWIND range(1, 3) AS y WITH x, y WHERE x = 2 RETURN x, y")
    assert res.result_set == [[2, 1], [2, 2], [2, 3]]
    
def test_graph_crud():
    res = query("CREATE ()", write=True)
    assert res.result_set == []
    assert res.nodes_created == 1

    res = query("MATCH (n) RETURN n")
    assert res.result_set == [[Node(0)]]

    res = query("MATCH (n) DELETE n", write=True)
    assert res.nodes_deleted == 1

    res = query("MATCH (n) RETURN n")
    assert res.result_set == []

    res = query("UNWIND range(1, 3) AS x CREATE (n:N) RETURN n", write=True)
    assert res.result_set == [[Node(0, labels="N")], [Node(1, labels="N")], [Node(2, labels="N")]]
    assert res.nodes_created == 3

    res = query("MATCH (n:N), (m:N) RETURN n, m")
    assert len(res.result_set) == 9
    for record in [[Node(0, labels="N"), Node(0, labels="N")], [Node(0, labels="N"), Node(1, labels="N")], [Node(0, labels="N"), Node(2, labels="N")], [Node(1, labels="N"), Node(0, labels="N")], [Node(1, labels="N"), Node(1, labels="N")], [Node(1, labels="N"), Node(2, labels="N")], [Node(2, labels="N"), Node(0, labels="N")], [Node(2, labels="N"), Node(1, labels="N")], [Node(2, labels="N"), Node(2, labels="N")]]:
        assert record in res.result_set

    g.delete()

<<<<<<< HEAD
    res = query("UNWIND range(3) AS x CREATE (n:N {v: x})-[r:R {v: x}]->(m:M {v: x}) RETURN n, r, m", write=True)
    assert res.result_set == [[Node(0, labels="N", properties={"v": 0}), Edge(0, "R", 1, 0, properties={"v": 0}), Node(1, labels="M", properties={"v": 0})], [Node(2, labels="N", properties={"v": 1}), Edge(2, "R", 3, 1, properties={"v": 1}), Node(3, labels="M", properties={"v": 1})], [Node(4, labels="N", properties={"v": 2}), Edge(4, "R", 5, 2, properties={"v": 2}), Node(5, labels="M", properties={"v": 2})]]
    assert res.nodes_created == 6
    assert res.relationships_created == 3

    res = query("MATCH (n)-[r:R]->(m) RETURN n, r, m")
    assert res.result_set == [[Node(0, labels="N", properties={"v": 0}), Edge(0, "R", 1, 0, properties={"v": 0}), Node(1, labels="M", properties={"v": 0})], [Node(2, labels="N", properties={"v": 1}), Edge(2, "R", 3, 1, properties={"v": 1}), Node(3, labels="M", properties={"v": 1})], [Node(4, labels="N", properties={"v": 2}), Edge(4, "R", 5, 2, properties={"v": 2}), Node(5, labels="M", properties={"v": 2})]]

    res = query("MATCH (m)<-[r:R]-(n) RETURN n, r, m")
    assert res.result_set == [[Node(0, labels="N", properties={"v": 0}), Edge(0, "R", 1, 0, properties={"v": 0}), Node(1, labels="M", properties={"v": 0})], [Node(2, labels="N", properties={"v": 1}), Edge(2, "R", 3, 1, properties={"v": 1}), Node(3, labels="M", properties={"v": 1})], [Node(4, labels="N", properties={"v": 2}), Edge(4, "R", 5, 2, properties={"v": 2}), Node(5, labels="M", properties={"v": 2})]]
=======
    res = query("UNWIND range(0, 2) AS x CREATE (n:N {v: x})-[r:R {v: x}]->(m:M {v: x}) RETURN n, r, m", write=True)
    assert len(res.result_set) == 3
    for record in [[Node(0, labels="N", properties={"v": 0}), Edge(0, "R", 1, 0, properties={"v": 0}), Node(1, labels="M", properties={"v": 0})], [Node(2, labels="N", properties={"v": 1}), Edge(2, "R", 3, 1, properties={"v": 1}), Node(3, labels="M", properties={"v": 1})], [Node(4, labels="N", properties={"v": 2}), Edge(4, "R", 5, 2, properties={"v": 2}), Node(5, labels="M", properties={"v": 2})]]:
        assert record in res.result_set
>>>>>>> 49ebd5d0

    res = query("MATCH (n:N) RETURN n.v")
    assert res.result_set == [[0], [1], [2]]

    res = query("MATCH (n:N) DELETE n", write=True)
    assert res.nodes_deleted == 3
    # assert res.relationships_deleted == 3

def test_large_graph():
    query("UNWIND range(0, 100000) AS x CREATE (n:N {v: x})-[r:R {v: x}]->(m:M {v: x})", write=True)

def test_toInteger():
    for v in [None, '']:
        res = query("RETURN toInteger($p)", params={"p": v})
        assert res.result_set == [[None]]

    for v in [True, False, 1, 1.0, 1.1, '1', '1.0', '1.1']:
        res = query("RETURN toInteger($p)", params={"p": v})
        assert res.result_set == [[int(float(v))]]

    for v in [[], [1], {}, {"a": 2}]:
        try:
            query("RETURN toInteger($p)", params={"p": v})
            assert False, "Expected an error"
        except ResponseError as e:
             assert f"Type mismatch: expected String, Boolean, Integer, Float, or Null but was " in str(e)

def test_list_range():
    for a in range(-10, 10):
        for b in range(-10, 10):
            res = query(f"RETURN [1, 2, 3, 4, 5][{a}..{b}] AS r")
            assert res.result_set == [[[1, 2, 3, 4, 5][a:b]]]
            res = query("RETURN [1, 2, 3, 4, 5][$from..$to] AS r", params={"from": a, "to": b})
            assert res.result_set == [[[1, 2, 3, 4, 5][a:b]]]

    for a in range(-10, 10):
        res = query(f"RETURN [1, 2, 3, 4, 5][{a}..] AS r")
        assert res.result_set == [[[1, 2, 3, 4, 5][a:]]]
        res = query(f"RETURN [1, 2, 3, 4, 5][..{a}] AS r")
        assert res.result_set == [[[1, 2, 3, 4, 5][:a]]]

    res = query("RETURN [1, 2, 3][null..1] AS r")
    assert res.result_set == [[None]]
    res = query("RETURN [1, 2, 3][1..null] AS r")
    assert res.result_set == [[None]]
    res = query("RETURN [1, 2, 3][..] AS r")
    assert res.result_set == [[[1, 2, 3]]]

def test_list_equal():
    res = query("RETURN [1, 2] = 'foo' AS res")
    assert res.result_set == [[False]]

    res = query("RETURN [1] = [1, null] AS res")
    assert res.result_set == [[False]]

    res = query("RETURN [1, 2] = [null, 'foo'] AS res")
    assert res.result_set == [[False]]

    res = query("RETURN [1, 2] = [null, 2] AS res")
    assert res.result_set == [[None]]

    res = query("RETURN [[1]] = [[1], [null]] AS res")
    assert res.result_set == [[False]]

    res = query("RETURN [[1, 2], [1, 3]] = [[1, 2], [null, 'foo']] AS res")
    assert res.result_set == [[False]]

    res = query("RETURN [[1, 2], ['foo', 'bar']] = [[1, 2], [null, 'bar']] AS res")
    assert res.result_set == [[None]]

def test_list_concat():
    res = query("RETURN [1, 10, 100] + [4, 5] AS foo")
    assert res.result_set == [[[1, 10, 100, 4, 5]]]

    res = query("RETURN [false, true] + false AS foo")
    assert res.result_set == [[[False, True, False]]]

<<<<<<< HEAD
=======
def test_in_list():
    # test that the error is correct on all cases
    for value , name in  [(False, 'Boolean'), (1, 'Integer'), (1.0, 'Float'), ('"Avi"', 'String'), ({}, 'Map')]:
        try:
            query(f"RETURN 0 IN {value} AS r")
            assert False, "Expected an error"
        except ResponseError as e:
            assert f"Type mismatch" in str(e)

    # test for simple values
    for value in [True, False, 1, -1, 0.1, 'Avi', [1]]:
        res = query("RETURN $p IN [$p]", params={"p": value})
        assert res.result_set == [[True]]

    # TCK
    res = query("WITH [[1, 2, 3]] AS list RETURN 3 IN list[0] AS r")
    assert res.result_set == [[True]]

    res = query("RETURN 1 IN null AS r")
    assert res.result_set == [[None]]

    res = query("RETURN 3 IN [[1, 2, 3]][0] AS r")
    assert res.result_set == [[True]]

    res = query("WITH [1, 2, 3] AS list RETURN 3 IN list[0..1] AS r")
    assert res.result_set == [[False]]

    res = query("RETURN 1 IN ['1', 2] AS res")
    assert res.result_set == [[False]]

    res = query("RETURN [1, 2] IN [1, [1, '2']] AS res")
    assert res.result_set == [[False]]

    res = query("RETURN [1] IN [1, 2] AS res")
    assert res.result_set == [[False]]

    res = query("RETURN [1, 2] IN [1, 2] AS res")
    assert res.result_set == [[False]]

    res = query("RETURN [1] IN [1, 2, [1]] AS res")
    assert res.result_set == [[True]]

    res = query("RETURN [1, 2] IN [1, [1, 2]] AS res")
    assert res.result_set == [[True]]

    res = query("RETURN [1, 2] IN [1, [2, 1]] AS res")
    assert res.result_set == [[False]]

    res = query("RETURN [1, 2] IN [1, [1, 2, 3]] AS res")
    assert res.result_set == [[False]]

    res = query("RETURN [1, 2] IN [1, [[1, 2]]] AS res")
    assert res.result_set == [[False]]

    res = query("RETURN [[1, 2], [3, 4]] IN [5, [[1, 2], [3, 4]]] AS res")
    assert res.result_set == [[True]]

    res = query("RETURN [[1, 2], 3] IN [1, [[1, 2], 3]] AS res")
    assert res.result_set == [[True]]

    res = query("RETURN [[1]] IN [2, [[1]]] AS res")
    assert res.result_set == [[True]]

    res = query("RETURN [[1, 3]] IN [2, [[1, 3]]] AS res")
    assert res.result_set == [[True]]

    res = query("RETURN [[1]] IN [2, [1]] AS res")
    assert res.result_set == [[False]]

    res = query("RETURN [[1, 3]] IN [2, [1, 3]] AS res")
    assert res.result_set == [[False]]

    res = query("RETURN null IN [null] AS res")
    assert res.result_set == [[None]]

    res = query("RETURN [null] IN [[null]] AS res")
    assert res.result_set == [[None]]

    res = query("RETURN [null] IN [null] AS res")
    assert res.result_set == [[None]]

    res = query("RETURN [1] IN [[1, null]] AS res")
    assert res.result_set == [[False]]

    res = query("RETURN 3 IN [1, null, 3] AS res")
    assert res.result_set == [[True]]

    res = query("RETURN 4 IN [1, null, 3] AS res")
    assert res.result_set == [[None]]

    res = query("RETURN [1, 2] IN [[null, 'foo'], [1, 2]] AS res")
    assert res.result_set == [[True]]

    res = query("RETURN [1, 2] IN [1, [1, 2], null] AS res")
    assert res.result_set == [[True]]

    res = query("RETURN [1, 2] IN [[null, 'foo']] AS res")
    assert res.result_set == [[False]]

    res = query("RETURN [1, 2] IN [[null, 2]] AS res")
    assert res.result_set == [[None]]

    res = query("RETURN [1, 2] IN [1, [1, 2, null]] AS res")
    assert res.result_set == [[False]]

    res = query("RETURN [1, 2, null] IN [1, [1, 2, null]] AS res")
    assert res.result_set == [[None]]

    res = query("RETURN [1, 2] IN [[null, 2], [1, 2]] AS res")
    assert res.result_set == [[True]]

    res = query("RETURN [[1, 2], [3, 4]] IN [5, [[1, 2], [3, 4], null]] AS res")
    assert res.result_set == [[False]]

    res = query("RETURN [1, 2] IN [[null, 2], [1, 3]] AS res")
    assert res.result_set == [[None]]

    res = query("RETURN [] IN [[]] AS res")
    assert res.result_set == [[True]]

    res = query("RETURN [] IN [] AS res")
    assert res.result_set == [[False]]

    res = query("RETURN [] IN [1, []] AS res")
    assert res.result_set == [[True]]

    res = query("RETURN [] IN [1, 2] AS res")
    assert res.result_set == [[False]]

    res = query("RETURN [[]] IN [1, [[]]] AS res")
    assert res.result_set == [[True]]

    res = query("RETURN [] IN [1, 2, null] AS res")
    assert res.result_set == [[None]]

    res = query("RETURN [[], []] IN [1, [[], []]] AS res")
    assert res.result_set == [[True]]

def test_is_equal():

    for v in [1, 1.0, 1.1, '1', '1.0', '1.1', True, False, None, "Avi", [], {}, [1], {"a": 2}]:
        res = query("RETURN $a = null AS res", params={"a": v})
        assert res.result_set == [[None]]

        res = query("RETURN null = $a AS res", params={"a": v})
        assert res.result_set == [[None]]

        res = query("RETURN $a = $a = null = 1.8 AS res", params={"a": v})
        assert res.result_set == [[None]]

    for v in [1, 1.0, 1.1, '1', '1.0', '1.1', True, False, "Avi", [], {}, [1], {"a": 2}]:

        res = query("RETURN $a = $a AS res", params={"a": v})
        assert res.result_set == [[True]]

        # res = query("RETURN $a = $a = $a AS res", params={"a": v})
        # assert res.result_set == [[True]]

        res = query("RETURN $a = $a = $a = $b AS res", params={"a": v, "b": "foo"})
        assert res.result_set == [[False]]

        # res = query("RETURN $a = $a = $a = null AS res", params={"a": v})
        # assert res.result_set == [[None]]

        res = query("RETURN $a = $a = $a = $b AS res", params={"a": v, "b": "foo"})
        assert res.result_set == [[False]]

        # res = query("RETURN $a = $a = 1.8 = null AS res", params={"a": v})
        # assert res.result_set == [[False]]

    res = query("RETURN $a = $a AS res", params={"a": None})
    assert res.result_set == [[None]]
    res = query("RETURN [null] = [null] AS res")
    assert res.result_set == [[None]]


def test_list_size():
    res = query("RETURN size([1, 2, 3]) AS res")
    assert res.result_set == [[3]]

    res = query("RETURN size([]) AS res")
    assert res.result_set == [[0]]

    res = query("RETURN size(null) AS res")
    assert res.result_set == [[None]]

    res = query("RETURN size('Avi') AS res")
    assert res.result_set == [[3]]

    for value, name in [(False, 'Boolean'), (True, 'Boolean'), (1, 'Integer'), (1.0, 'Float'), ({}, 'Map')]:
        try:
            query(f"RETURN size({value}) AS r")
            assert False, "Expected an error"
        except ResponseError as e:
            assert f"Type mismatch: expected List, String, or Null but was {name}" in str(e)

    res = query("RETURN size([[], []] + [[]]) AS l")
    assert res.result_set == [[3]]
    res = query("WITH null AS l RETURN size(l), size(null)")
    assert res.result_set == [[None, None]]

def test_list_head():
    res = query("RETURN head([1, 2, 3]) AS res")
    assert res.result_set == [[1]]

    res = query("RETURN head([]) AS res")
    assert res.result_set == [[None]]

    res = query("RETURN head(null) AS res")
    assert res.result_set == [[None]]

    for value, name in [(False, 'Boolean'), (True, 'Boolean'), (1, 'Integer'), (1.0, 'Float'), ({}, 'Map')]:
        try:
            query(f"RETURN head({value}) AS r")
            assert False, "Expected an error"
        except ResponseError as e:
            assert f"Type mismatch: expected List or Null but was {name}" in str(e)

        res = query(f"RETURN head([{value}, 1]) AS res")
        assert res.result_set == [[value]]

def test_list_last():
    res = query("RETURN last([1, 2, 3]) AS res")
    assert res.result_set == [[3]]

    res = query("RETURN last([]) AS res")
    assert res.result_set == [[None]]

    res = query("RETURN last(null) AS res")
    assert res.result_set == [[None]]

    for value, name in [(False, 'Boolean'), (True, 'Boolean'), (1, 'Integer'), (1.0, 'Float'), ({}, 'Map')]:
        try:
            query(f"RETURN last({value}) AS r")
            assert False, "Expected an error"
        except ResponseError as e:
            assert f"Type mismatch: expected List or Null but was {name}" in str(e)

        res = query(f"RETURN last([1, {value}]) AS res")
        assert res.result_set == [[value]]

def test_list_tail():
    res = query("RETURN tail([1, 2, 3]) AS res")
    assert res.result_set == [[[2, 3]]]

    res = query("RETURN tail([]) AS res")
    assert res.result_set == [[[]]]

    res = query("RETURN tail(null) AS res")
    assert res.result_set == [[None]]

    for value, name in [(False, 'Boolean'), (True, 'Boolean'), (1, 'Integer'), (1.0, 'Float'), ({}, 'Map')]:
        try:
            query(f"RETURN tail({value}) AS r")
            assert False, "Expected an error"
        except ResponseError as e:
            assert f"Type mismatch: expected List or Null but was {name}" in str(e)

def test_list_reverse():
    res = query("RETURN reverse([1, 2, 3]) AS res")
    assert res.result_set == [[[3, 2, 1]]]

    res = query("RETURN reverse(['a', 'b', 'c']) AS res")
    assert res.result_set == [[['c', 'b', 'a']]]

    res = query("RETURN reverse([True, False]) AS res")
    assert res.result_set == [[[False, True]]]

    res = query("RETURN reverse([null, False]) AS res")
    assert res.result_set == [[[False, None]]]

    res = query("RETURN reverse([]) AS res")
    assert res.result_set == [[[]]]

    res = query("RETURN reverse(null) AS res")
    assert res.result_set == [[None]]

    for value, name in [(False, 'Boolean'), (True, 'Boolean'), (1, 'Integer'), (1.0, 'Float'), ({}, 'Map')]:
        try:
            query(f"RETURN reverse({value}) AS r")
            assert False, "Expected an error"
        except ResponseError as e:
            assert f"Type mismatch" in str(e)

def cypher_xor(a, b, c):
    """
    This function simulates the XOR operation for three boolean values.
    It returns True if an odd number of inputs are True, otherwise it returns False.
    """
    if a == "null" or b == "null" or c == "null":
        return None
    else:
        return a ^ b ^ c

def test_xor():
    # Define the possible values
    values = [True, False, "null"]

    # Generate all possible triples
    triples = list(itertools.product(values, repeat=3))

    for (a, b, c) in triples:
        res = query(f"RETURN {a} XOR {b} XOR {c} AS r")
        expected = cypher_xor(a, b, c)
        assert res.result_set == [[expected]]

def test_literals():
    for i in range(-100, 101):
        hex_representation = hex(i)
        res = query(f"RETURN {hex_representation} AS literal")
        assert res.result_set == [[i]]

        # octal representation with leading zero, old format
        res = query("RETURN 02613152366 AS literal")
        assert res.result_set == [[372036854]]

        res = query("RETURN .2 AS literal")
        assert res.result_set == [[0.2]]

        res = query("RETURN -.2 AS literal")
        assert res.result_set == [[-0.2]]

def test_split():
    res = query("RETURN split('Learning Cypher!', ' ')")
    assert res.result_set == [[["Learning", "Cypher!"]]]

    res = query("RETURN split('We are learning Cypher!', ' ')")
    assert res.result_set == [[["We", "are", "learning", "Cypher!"]]]

    res = query("RETURN split('Hakuna-Matata', ' ')")
    assert res.result_set == [[["Hakuna-Matata"]]]

    res = query("RETURN split('Hakuna-Matata', '-')")
    assert res.result_set == [[["Hakuna", "Matata"]]]

    res = query("RETURN split('We are learning Cypher', 'e ')")
    assert res.result_set == [[["W", "ar", "learning Cypher"]]]

    res = query("RETURN split('We are learning Cypher', null)")
    assert res.result_set == [[None]]

    res = query("RETURN split(null, ' ')")
    assert res.result_set == [[None]]

    res = query("RETURN split('we are learning cypher', '')")
    assert res.result_set == [[["w", "e", " ", "a", "r", "e", " ", "l", "e", "a", "r", "n", "i", "n", "g", " ", "c", "y", "p", "h", "e", "r"]]]

    for value in [False, True, 1, 1.0, {}, [], ["foo"]]:
        try:
            query(f"RETURN split({value}, 'a') AS r")
            assert False, "Expected an error"
        except ResponseError as e:
            assert f"Type mismatch" in str(e)

        try:
            query(f"RETURN split('a', {value}) AS r")
            assert False, "Expected an error"
        except ResponseError as e:
            assert f"Type mismatch" in str(e)


def test_letter_casing():
    res = query("RETURN toUpper('Avi') AS name")
    assert res.result_set == [["AVI"]]

    res = query("RETURN toLower('Avi') AS name")
    assert res.result_set == [["avi"]]

    res = query("RETURN toLower(null) AS name")
    assert res.result_set == [[None]]

    res = query("RETURN toUpper(null) AS name")
    assert res.result_set == [[None]]

    res = query("RETURN toLower('') AS name")
    assert res.result_set == [[""]]

    res = query("RETURN toUpper('') AS name")
    assert res.result_set == [[""]]

    for value in [False, True, 1, 1.0, {}, [], ["foo"]]:
        try:
            query(f"RETURN toLower({value}) AS r")
            assert False, "Expected an error"
        except ResponseError as e:
            assert f"Type mismatch" in str(e)

        try:
            query(f"RETURN toUpper({value}) AS r")
            assert False, "Expected an error"
        except ResponseError as e:
            assert f"Type mismatch" in str(e)


def test_add():
    res = query("RETURN null + 1 AS name")
    assert res.result_set == [[None]]

    res = query("RETURN 1 + null AS name")
    assert res.result_set == [[None]]

    res = query("RETURN 1 + 1 AS name")
    assert res.result_set == [[2]]

    res = query("RETURN 1.0 + 1.0 AS name")
    assert res.result_set == [[2.0]]

    res = query("RETURN [1] + [1] AS name")
    assert res.result_set == [[[1, 1]]]

    res = query("RETURN [1] + 1 AS name")
    assert res.result_set == [[[1, 1]]]

    res = query("RETURN 'a' + [1, 2 ,3] AS name")
    assert res.result_set == [[['a', 1, 2, 3]]]

    res = query("RETURN 'a' + 'b' + 'c' AS name")
    assert res.result_set == [["abc"]]

    res = query("RETURN 'a' + 'b' + 1 AS name")
    assert res.result_set == [["ab1"]]

    res = query("RETURN 'a' + 'b' + 0.100000 AS name")
    assert res.result_set == [["ab0.100000"]] or res.result_set == [["ab0.1"]]

    res = query("RETURN 'a' + True AS name")
    assert res.result_set == [["atrue"]]

def test_starts_with():
    res = query("RETURN null STARTS WITH 'a' AS name")
    assert res.result_set == [[None]]

    res = query("RETURN 'ab' STARTS WITH null AS name")
    assert res.result_set == [[None]]

    res = query("RETURN 'ab' STARTS WITH 'a' AS name")
    assert res.result_set == [[True]]

    res = query("RETURN 'ab' STARTS WITH 'b' AS name")
    assert res.result_set == [[False]]

    res = query("RETURN '' STARTS WITH 'b' AS name")
    assert res.result_set == [[False]]

    try:
        query("RETURN [1, 2] STARTS WITH 'a' AS name")
        assert False, "Expected an error"
    except ResponseError as e:
        assert "Type mismatch: expected String or Null but was" in str(e)

def test_ends_with():
    res = query("RETURN null ENDS WITH 'a' AS name")
    assert res.result_set == [[None]]

    res = query("RETURN 'ab' ENDS WITH null AS name")
    assert res.result_set == [[None]]

    res = query("RETURN 'ab' ENDS WITH 'b' AS name")
    assert res.result_set == [[True]]

    res = query("RETURN 'ab' ENDS WITH 'a' AS name")
    assert res.result_set == [[False]]

    res = query("RETURN '' ENDS WITH 'b' AS name")
    assert res.result_set == [[False]]

    try:
        query("RETURN [1, 2] ENDS WITH 'a' AS name")
        assert False, "Expected an error"
    except ResponseError as e:
        assert "Type mismatch: expected String or Null but was" in str(e)

def test_contains():
    res = query("RETURN null CONTAINS 'a' AS name")
    assert res.result_set == [[None]]

    res = query("RETURN 'ab' CONTAINS null AS name")
    assert res.result_set == [[None]]

    res = query("RETURN 'ab' CONTAINS 'b' AS name")
    assert res.result_set == [[True]]

    res = query("RETURN 'ab' CONTAINS 'a' AS name")
    assert res.result_set == [[True]]

    res = query("RETURN 'ab' CONTAINS 'c' AS name")
    assert res.result_set == [[False]]

    res = query("RETURN '' CONTAINS 'b' AS name")
    assert res.result_set == [[False]]

    try:
        query("RETURN [1, 2] CONTAINS 'a' AS name")
        assert False, "Expected an error"
    except ResponseError as e:
        assert "Type mismatch: expected String or Null but was" in str(e)

def test_replace():
    # Null handling
    res = query("RETURN replace(null, 'a', 'b') AS result")
    assert res.result_set == [[None]]

    res = query("RETURN replace('abc', null, 'b') AS result")
    assert res.result_set == [[None]]

    res = query("RETURN replace('abc', 'a', null) AS result")
    assert res.result_set == [[None]]

    # Basic replacements
    res = query("RETURN replace('abc', 'a', 'x') AS result")
    assert res.result_set == [["xbc"]]

    res = query("RETURN replace('abcabc', 'a', 'x') AS result")
    assert res.result_set == [["xbcxbc"]]

    res = query("RETURN replace('abc', 'd', 'x') AS result")
    assert res.result_set == [["abc"]]  # No match, no replacement

    # Empty strings
    res = query("RETURN replace('abc', '', 'x') AS result")
    assert res.result_set == [["xaxbxcx"]]

    res = query("RETURN replace('', 'a', 'x') AS result")
    assert res.result_set == [[""]]  # Empty input string remains empty

    res = query("RETURN replace('abc', 'a', '') AS result")
    assert res.result_set == [["bc"]]  # Replacement with empty string removes matches

    # Type mismatch
    for value, name in [(1, 'Integer'), (1.0, 'Float'), (True, 'Boolean'), ({}, 'Map'), ([], 'List')]:
        try:
            query(f"RETURN replace({value}, 'a', 'b') AS result")
            assert False, "Expected an error"
        except ResponseError as e:
            assert "Type mismatch" in str(e)

        try:
            query(f"RETURN replace('abc', {value}, 'b') AS result")
            assert False, "Expected an error"
        except ResponseError as e:
            assert "Type mismatch" in str(e)

        try:
            query(f"RETURN replace('abc', 'a', {value}) AS result")
            assert False, "Expected an error"
        except ResponseError as e:
            assert "Type mismatch" in str(e)

@pytest.mark.extra
def test_regex_matches():
    res = query("RETURN 'abc' =~ 'a.*' AS result")
    assert res.result_set == [[True]]

    res = query("RETURN 'abc' =~ 'd.*' AS result")
    assert res.result_set == [[False]]

    res = query("RETURN 'abc' =~ 'a.*c' AS result")
    assert res.result_set == [[True]]

    res = query("RETURN 'abc' =~ 'a.*d' AS result")
    assert res.result_set == [[False]]

    res = query("RETURN 'abc' =~ '^a.*c$' AS result")
    assert res.result_set == [[True]]

    res = query("RETURN 'abc' =~ '^d.*c$' AS result")
    assert res.result_set == [[False]]

    # Null handling
    res = query("RETURN null =~ 'a.*' AS result")
    assert res.result_set == [[None]]

    res = query("RETURN 'abc' =~ null AS result")
    assert res.result_set == [[None]]

    # Type mismatch
    for value, name in [(1, 'Integer'), (1.0, 'Float'), (True, 'Boolean'), ({}, 'Map'), ([], 'List')]:
        try:
            query(f"RETURN {value} =~ 'a.*' AS result")
            assert False, "Expected an error"
        except ResponseError as e:
            assert "Type mismatch" in str(e)

        try:
            query(f"RETURN 'abc' =~ {value} AS result")
            assert False, "Expected an error"
        except ResponseError as e:
            assert "Type mismatch" in str(e)

def test_left():
        # Null handling
        res = query("RETURN left(null, 3) AS result")
        assert res.result_set == [[None]]

        # Basic functionality
        res = query("RETURN left('abc', 2) AS result")
        assert res.result_set == [["ab"]]

        res = query("RETURN left('abc', 0) AS result")
        assert res.result_set == [[""]]

        res = query("RETURN left('abc', 5) AS result")
        assert res.result_set == [["abc"]]  # n > length of string

        # Negative values for n
        try:
            query("RETURN left('abc', -1) AS result")
            assert False, "Expected an error"
        except ResponseError as e:
            assert "length must be a non-negative integer" in str(e)

        try:
            query("RETURN left('abc', null) AS result")
            assert False, "Expected an error"
        except ResponseError as e:
            assert "length must be a non-negative integer" in str(e)

        # Type mismatch
        for value, name in [(1.0, 'Float'), (True, 'Boolean'), ({}, 'Map'), ([], 'List')]:
            try:
                query(f"RETURN left({value}, 2) AS result")
                assert False, "Expected an error"
            except ResponseError as e:
                assert "Type mismatch" in str(e)

            try:
                query(f"RETURN left('abc', {value}) AS result")
                assert False, "Expected an error"
            except ResponseError as e:
                assert "Type mismatch" in str(e)

def test_ltrim():
    # Null handling
    res = query("RETURN ltrim(null) AS result")
    assert res.result_set == [[None]]

    # Basic functionality
    res = query("RETURN ltrim('   abc') AS result")
    assert res.result_set == [["abc"]]

    res = query("RETURN ltrim('abc   ') AS result")
    assert res.result_set == [["abc   "]]

    res = query("RETURN ltrim('   abc   ') AS result")
    assert res.result_set == [["abc   "]]

    res = query("RETURN ltrim('abc') AS result")
    assert res.result_set == [["abc"]]

    # Type mismatch
    for value, name in [(1.0, 'Float'), (True, 'Boolean'), ({}, 'Map'), ([], 'List')]:
        try:
            query(f"RETURN ltrim({value}) AS result")
            assert False, "Expected an error"
        except ResponseError as e:
            assert "Type mismatch" in str(e)

def test_right():
    # Null handling
    res = query("RETURN right(null, 3) AS result")
    assert res.result_set == [[None]]

    # Basic functionality
    res = query("RETURN right('abc', 2) AS result")
    assert res.result_set == [["bc"]]

    res = query("RETURN right('abc', 0) AS result")
    assert res.result_set == [[""]]

    res = query("RETURN right('abc', 5) AS result")
    assert res.result_set == [["abc"]]  # n > length of string

    # Negative values for n
    try:
        query("RETURN right('abc', -1) AS result")
        assert False, "Expected an error"
    except ResponseError as e:
        assert "length must be a non-negative integer" in str(e)
    try:
        query("RETURN right('abc', null) AS result")
        assert False, "Expected an error"
    except ResponseError as e:
        assert "length must be a non-negative integer" in str(e)

    # Type mismatch
    for value, name in [(1.0, 'Float'), (True, 'Boolean'), ({}, 'Map'), ([], 'List')]:
        try:
            query(f"RETURN right({value}, 2) AS result")
            assert False, "Expected an error"
        except ResponseError as e:
            assert "Type mismatch" in str(e)

        try:
            query(f"RETURN right('abc', {value}) AS result")
            assert False, "Expected an error"
        except ResponseError as e:
            assert "Type mismatch" in str(e)

def test_substring():
    # Null handling
    res = query("RETURN substring(null, 0, 2) AS result")
    assert res.result_set == [[None]]

    # Basic functionality
    res = query("RETURN substring('abc', 0, 2) AS result")
    assert res.result_set == [["ab"]]

    res = query("RETURN substring('abc', 1, 2) AS result")
    assert res.result_set == [["bc"]]

    res = query("RETURN substring('abc', 0, 3) AS result")
    assert res.result_set == [["abc"]]  # n > length of string

    # Negative values for start and length
    try:
        query("RETURN substring('abc', -1, 2) AS result")
        assert False, "Expected an error"
    except ResponseError as e:
        assert "start must be a non-negative integer" in str(e)

    try:
        query("RETURN substring('abc', 0, -1) AS result")
        assert False, "Expected an error"
    except ResponseError as e:
        assert "length must be a non-negative integer" in str(e)

    # Type mismatch
    for value, name in [(1.0, 'Float'), (True, 'Boolean'), ({}, 'Map'), ([], 'List')]:
        try:
            query(f"RETURN substring({value}, 0, 2) AS result")
            assert False, "Expected an error"
        except ResponseError as e:
            assert "Type mismatch" in str(e)

        try:
            query(f"RETURN substring('abc', {value}, 2) AS result")
            assert False, "Expected an error"
        except ResponseError as e:
            assert "Type mismatch" in str(e)

        try:
            query(f"RETURN substring('abc', 0, {value}) AS result")
            assert False, "Expected an error"
        except ResponseError as e:
            assert "Type mismatch" in str(e)


    try:
        query(f"RETURN substring('abc', null, 2) AS result")
        assert False, "Expected an error"
    except ResponseError as e:
        assert "Type mismatch" in str(e)

    try:
        query(f"RETURN substring('abc', 0, null) AS result")
        assert False, "Expected an error"
    except ResponseError as e:
        assert "Type mismatch" in str(e)

>>>>>>> 49ebd5d0
def test_graph_list():
    assert client is not None
    for i in range(1000):
        client.select_graph(f"g{i}").query("return 1")
        client.connection.set(f"ng{i}", "ng")
    graphs = client.list_graphs()

    assert len(graphs) == 1000
    for i in range(1000):
        assert f'g{i}' in graphs
<<<<<<< HEAD

def test_aggregation():
    res = query("UNWIND range(1, 10) AS x RETURN collect(x)")
    assert res.result_set == [[[1, 2, 3, 4, 5, 6, 7, 8, 9, 10]]]

    res = query("UNWIND [true, 1, 1.0, 'Avi', [], {}] AS x RETURN collect(x)")
    assert res.result_set == [[[True, 1, 1.0, 'Avi', [], {}]]]

    res = query("UNWIND range(1, 10) AS x RETURN count(x)")
    assert res.result_set == [[10]]

    res = query("UNWIND range(1, 10) AS x RETURN sum(x)")
    assert res.result_set == [[55]]

    res = query("UNWIND range(1, 10) AS x RETURN min(x)")
    assert res.result_set == [[1]]

    res = query("UNWIND range(1, 10) AS x RETURN max(x)")
    assert res.result_set == [[10]]

    res = query("UNWIND range(1, 11) AS x RETURN x % 2, count(x)")
    assert res.result_set == [[1, 6], [0, 5]]
=======
    assert 'test' in graphs
>>>>>>> 49ebd5d0
<|MERGE_RESOLUTION|>--- conflicted
+++ resolved
@@ -213,23 +213,18 @@
 
     g.delete()
 
-<<<<<<< HEAD
     res = query("UNWIND range(3) AS x CREATE (n:N {v: x})-[r:R {v: x}]->(m:M {v: x}) RETURN n, r, m", write=True)
-    assert res.result_set == [[Node(0, labels="N", properties={"v": 0}), Edge(0, "R", 1, 0, properties={"v": 0}), Node(1, labels="M", properties={"v": 0})], [Node(2, labels="N", properties={"v": 1}), Edge(2, "R", 3, 1, properties={"v": 1}), Node(3, labels="M", properties={"v": 1})], [Node(4, labels="N", properties={"v": 2}), Edge(4, "R", 5, 2, properties={"v": 2}), Node(5, labels="M", properties={"v": 2})]]
     assert res.nodes_created == 6
     assert res.relationships_created == 3
-
-    res = query("MATCH (n)-[r:R]->(m) RETURN n, r, m")
-    assert res.result_set == [[Node(0, labels="N", properties={"v": 0}), Edge(0, "R", 1, 0, properties={"v": 0}), Node(1, labels="M", properties={"v": 0})], [Node(2, labels="N", properties={"v": 1}), Edge(2, "R", 3, 1, properties={"v": 1}), Node(3, labels="M", properties={"v": 1})], [Node(4, labels="N", properties={"v": 2}), Edge(4, "R", 5, 2, properties={"v": 2}), Node(5, labels="M", properties={"v": 2})]]
-
-    res = query("MATCH (m)<-[r:R]-(n) RETURN n, r, m")
-    assert res.result_set == [[Node(0, labels="N", properties={"v": 0}), Edge(0, "R", 1, 0, properties={"v": 0}), Node(1, labels="M", properties={"v": 0})], [Node(2, labels="N", properties={"v": 1}), Edge(2, "R", 3, 1, properties={"v": 1}), Node(3, labels="M", properties={"v": 1})], [Node(4, labels="N", properties={"v": 2}), Edge(4, "R", 5, 2, properties={"v": 2}), Node(5, labels="M", properties={"v": 2})]]
-=======
-    res = query("UNWIND range(0, 2) AS x CREATE (n:N {v: x})-[r:R {v: x}]->(m:M {v: x}) RETURN n, r, m", write=True)
     assert len(res.result_set) == 3
     for record in [[Node(0, labels="N", properties={"v": 0}), Edge(0, "R", 1, 0, properties={"v": 0}), Node(1, labels="M", properties={"v": 0})], [Node(2, labels="N", properties={"v": 1}), Edge(2, "R", 3, 1, properties={"v": 1}), Node(3, labels="M", properties={"v": 1})], [Node(4, labels="N", properties={"v": 2}), Edge(4, "R", 5, 2, properties={"v": 2}), Node(5, labels="M", properties={"v": 2})]]:
         assert record in res.result_set
->>>>>>> 49ebd5d0
+
+    res = query("MATCH (n)-[r:R]->(m) RETURN n, r, m")
+    assert res.result_set == [[Node(0, labels="N", properties={"v": 0}), Edge(0, "R", 1, 0, properties={"v": 0}), Node(1, labels="M", properties={"v": 0})], [Node(2, labels="N", properties={"v": 1}), Edge(2, "R", 3, 1, properties={"v": 1}), Node(3, labels="M", properties={"v": 1})], [Node(4, labels="N", properties={"v": 2}), Edge(4, "R", 5, 2, properties={"v": 2}), Node(5, labels="M", properties={"v": 2})]]
+
+    res = query("MATCH (m)<-[r:R]-(n) RETURN n, r, m")
+    assert res.result_set == [[Node(0, labels="N", properties={"v": 0}), Edge(0, "R", 1, 0, properties={"v": 0}), Node(1, labels="M", properties={"v": 0})], [Node(2, labels="N", properties={"v": 1}), Edge(2, "R", 3, 1, properties={"v": 1}), Node(3, labels="M", properties={"v": 1})], [Node(4, labels="N", properties={"v": 2}), Edge(4, "R", 5, 2, properties={"v": 2}), Node(5, labels="M", properties={"v": 2})]]
 
     res = query("MATCH (n:N) RETURN n.v")
     assert res.result_set == [[0], [1], [2]]
@@ -307,8 +302,6 @@
     res = query("RETURN [false, true] + false AS foo")
     assert res.result_set == [[[False, True, False]]]
 
-<<<<<<< HEAD
-=======
 def test_in_list():
     # test that the error is correct on all cases
     for value , name in  [(False, 'Boolean'), (1, 'Integer'), (1.0, 'Float'), ('"Avi"', 'String'), ({}, 'Map')]:
@@ -1068,7 +1061,6 @@
     except ResponseError as e:
         assert "Type mismatch" in str(e)
 
->>>>>>> 49ebd5d0
 def test_graph_list():
     assert client is not None
     for i in range(1000):
@@ -1079,7 +1071,6 @@
     assert len(graphs) == 1000
     for i in range(1000):
         assert f'g{i}' in graphs
-<<<<<<< HEAD
 
 def test_aggregation():
     res = query("UNWIND range(1, 10) AS x RETURN collect(x)")
@@ -1101,7 +1092,4 @@
     assert res.result_set == [[10]]
 
     res = query("UNWIND range(1, 11) AS x RETURN x % 2, count(x)")
-    assert res.result_set == [[1, 6], [0, 5]]
-=======
-    assert 'test' in graphs
->>>>>>> 49ebd5d0
+    assert res.result_set == [[1, 6], [0, 5]]