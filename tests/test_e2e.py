--- conflicted
+++ resolved
@@ -264,7 +264,6 @@
     res = query("RETURN [false, true] + false AS foo")
     assert res.result_set == [[[False, True, False]]]
 
-<<<<<<< HEAD
 def test_in_list():
     # test that the error is correct on all cases
     for value , name in  [(False, 'Boolean'), (1, 'Integer'), (1.0, 'Float'), ('"Avi"', 'String'), ({}, 'Map')]:
@@ -1023,7 +1022,6 @@
         assert False, "Expected an error"
     except ResponseError as e:
         assert "Type mismatch" in str(e)
-=======
 
 def test_graph_list():
 
@@ -1037,4 +1035,3 @@
     for i in range(1000):
         assert f'g{i}' in graphs
     assert 'test' in graphs
->>>>>>> 28c0befb
